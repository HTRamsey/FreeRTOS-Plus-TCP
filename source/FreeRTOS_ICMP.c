--- conflicted
+++ resolved
@@ -74,12 +74,8 @@
 /**
  * @brief Process an ICMP packet. Only echo requests and echo replies are recognised and handled.
  *
-<<<<<<< HEAD
- * @param[in,out] pxNetworkBuffer The IP packet that contains the ICMP message.
-=======
  * @param[in,out] pxNetworkBuffer The pointer to the network buffer descriptor
  *  that contains the ICMP message.
->>>>>>> 0d64b439
  *
  * @return eReleaseBuffer when the message buffer should be released, or eReturnEthernetFrame
  *                        when the packet should be returned.
@@ -138,11 +134,8 @@
  * @brief Process an ICMP echo request.
  *
  * @param[in,out] pxICMPPacket The IP packet that contains the ICMP message.
-<<<<<<< HEAD
-=======
  * @param pxNetworkBuffer Pointer to the network buffer containing the ICMP packet.
  * @returns Function returns eReturnEthernetFrame.
->>>>>>> 0d64b439
  */
     static eFrameProcessingResult_t prvProcessICMPEchoRequest( ICMPPacket_t * const pxICMPPacket,
                                                                const NetworkBufferDescriptor_t * const pxNetworkBuffer )
