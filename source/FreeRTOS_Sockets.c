/*
 * FreeRTOS+TCP <DEVELOPMENT BRANCH>
 * Copyright (C) 2022 Amazon.com, Inc. or its affiliates.  All Rights Reserved.
 *
 * SPDX-License-Identifier: MIT
 *
 * Permission is hereby granted, free of charge, to any person obtaining a copy of
 * this software and associated documentation files (the "Software"), to deal in
 * the Software without restriction, including without limitation the rights to
 * use, copy, modify, merge, publish, distribute, sublicense, and/or sell copies of
 * the Software, and to permit persons to whom the Software is furnished to do so,
 * subject to the following conditions:
 *
 * The above copyright notice and this permission notice shall be included in all
 * copies or substantial portions of the Software.
 *
 * THE SOFTWARE IS PROVIDED "AS IS", WITHOUT WARRANTY OF ANY KIND, EXPRESS OR
 * IMPLIED, INCLUDING BUT NOT LIMITED TO THE WARRANTIES OF MERCHANTABILITY, FITNESS
 * FOR A PARTICULAR PURPOSE AND NONINFRINGEMENT. IN NO EVENT SHALL THE AUTHORS OR
 * COPYRIGHT HOLDERS BE LIABLE FOR ANY CLAIM, DAMAGES OR OTHER LIABILITY, WHETHER
 * IN AN ACTION OF CONTRACT, TORT OR OTHERWISE, ARISING FROM, OUT OF OR IN
 * CONNECTION WITH THE SOFTWARE OR THE USE OR OTHER DEALINGS IN THE SOFTWARE.
 *
 * http://aws.amazon.com/freertos
 * http://www.FreeRTOS.org
 */

/**
 * @file FreeRTOS_Sockets.c
 * @brief Implements the Sockets API based on Berkeley sockets for the FreeRTOS+TCP network stack.
 *        Sockets are used by the application processes to interact with the IP-task which in turn
 *        interacts with the hardware.
 */

/* Standard includes. */
#include <stdint.h>
#include <stdio.h>

/* FreeRTOS includes. */
#include "FreeRTOS.h"
#include "task.h"
#include "queue.h"
#include "semphr.h"

/* FreeRTOS+TCP includes. */
#include "FreeRTOS_UDP_IP.h"
#include "FreeRTOS_IP.h"
#include "FreeRTOS_Sockets.h"
#include "FreeRTOS_IPv4_Sockets.h"
#include "FreeRTOS_IPv6_Sockets.h"
#include "FreeRTOS_IP_Private.h"
#include "FreeRTOS_DNS.h"
#include "NetworkBufferManagement.h"
#include "FreeRTOS_Routing.h"

#if ( ipconfigUSE_TCP_MEM_STATS != 0 )
    #include "tcp_mem_stats.h"
#endif

#if ( ipconfigUSE_TCP_MEM_STATS != 0 )
    #include "tcp_mem_stats.h"
#endif

/* The ItemValue of the sockets xBoundSocketListItem member holds the socket's
 * port number. */
/** @brief Set the port number for the socket in the xBoundSocketListItem. */
#define socketSET_SOCKET_PORT( pxSocket, usPort )    listSET_LIST_ITEM_VALUE( ( &( ( pxSocket )->xBoundSocketListItem ) ), ( usPort ) )
/** @brief Get the port number for the socket in the xBoundSocketListItem. */
#define socketGET_SOCKET_PORT( pxSocket )            listGET_LIST_ITEM_VALUE( ( &( ( pxSocket )->xBoundSocketListItem ) ) )

/** @brief Test if a socket it bound which means it is either included in
 *         xBoundUDPSocketsList or xBoundTCPSocketsList
 */
#define socketSOCKET_IS_BOUND( pxSocket )            ( listLIST_ITEM_CONTAINER( &( pxSocket )->xBoundSocketListItem ) != NULL )

/** @brief If FreeRTOS_sendto() is called on a socket that is not bound to a port
 *         number then, depending on the FreeRTOSIPConfig.h settings, it might be
 *         that a port number is automatically generated for the socket.
 *         Automatically generated port numbers will be between
 *         socketAUTO_PORT_ALLOCATION_START_NUMBER and 0xffff.
 *
 * @note Per https://tools.ietf.org/html/rfc6056, "the dynamic ports consist of
 *       the range 49152-65535. However, ephemeral port selection algorithms should
 *       use the whole range 1024-65535" excluding those already in use (inbound
 *       or outbound).
 */
#if !defined( socketAUTO_PORT_ALLOCATION_START_NUMBER )
    #define socketAUTO_PORT_ALLOCATION_START_NUMBER    ( ( uint16_t ) 0x0400 )
#endif

/** @brief Maximum value of port number which can be auto assigned. */
#define socketAUTO_PORT_ALLOCATION_MAX_NUMBER    ( ( uint16_t ) 0xffff )

/** @brief A block time of 0 simply means "don't block". */
#define socketDONT_BLOCK                         ( ( TickType_t ) 0 )

/** @brief TCP timer period in milliseconds. */
#if ( ( ipconfigUSE_TCP == 1 ) && !defined( ipTCP_TIMER_PERIOD_MS ) )
    #define ipTCP_TIMER_PERIOD_MS    ( 1000U )
#endif

/* Some helper macro's for defining the 20/80 % limits of uxLittleSpace / uxEnoughSpace. */
#define sock20_PERCENT     20U         /**< 20% of the defined limit. */
#define sock80_PERCENT     80U         /**< 80% of the defined limit. */
#define sock100_PERCENT    100U        /**< 100% of the defined limit. */

#if ( ( ipconfigHAS_DEBUG_PRINTF != 0 ) || ( ipconfigHAS_PRINTF != 0 ) )

/**
 * @brief A buffer for prvSocketProps to return socket property in string.
 */
    static char pucSocketProps[ 92 ];
#endif

/*-----------------------------------------------------------*/

/*
 * Allocate the next port number from the private allocation range.
 * TCP and UDP each have their own series of port numbers
 * ulProtocol is either ipPROTOCOL_UDP or ipPROTOCOL_TCP
 */
static uint16_t prvGetPrivatePortNumber( BaseType_t xProtocol );

/*
 * Return the list item from within pxList that has an item value of
 * xWantedItemValue.  If there is no such list item return NULL.
 */
static const ListItem_t * pxListFindListItemWithValue( const List_t * pxList,
                                                       TickType_t xWantedItemValue );

/*
 * Return pdTRUE only if pxSocket is valid and bound, as far as can be
 * determined.
 */
static BaseType_t prvValidSocket( const FreeRTOS_Socket_t * pxSocket,
                                  BaseType_t xProtocol,
                                  BaseType_t xIsBound );

#if ( ipconfigUSE_TCP == 1 )

/*
 * Internal function prvSockopt_so_buffer(): sets FREERTOS_SO_SNDBUF or
 * FREERTOS_SO_RCVBUF properties of a socket.
 */
    static BaseType_t prvSockopt_so_buffer( FreeRTOS_Socket_t * pxSocket,
                                            int32_t lOptionName,
                                            const void * pvOptionValue );
#endif /* ipconfigUSE_TCP == 1 */

/*
 * Before creating a socket, check the validity of the parameters used
 * and find the size of the socket space, which is different for UDP and TCP
 */
static BaseType_t prvDetermineSocketSize( BaseType_t xDomain,
                                          BaseType_t xType,
                                          BaseType_t xProtocol,
                                          size_t * pxSocketSize );

static BaseType_t prvSocketBindAdd( FreeRTOS_Socket_t * pxSocket,
                                    const struct freertos_sockaddr * pxAddress,
                                    List_t * pxSocketList,
                                    BaseType_t xInternal );

static NetworkBufferDescriptor_t * prvRecvFromWaitForPacket( FreeRTOS_Socket_t const * pxSocket,
                                                             BaseType_t xFlags,
                                                             EventBits_t * pxEventBits );

static int32_t prvSendUDPPacket( const FreeRTOS_Socket_t * pxSocket,
                                 NetworkBufferDescriptor_t * pxNetworkBuffer,
                                 size_t uxTotalDataLength,
                                 BaseType_t xFlags,
                                 const struct freertos_sockaddr * pxDestinationAddress,
                                 TickType_t xTicksToWait,
                                 size_t uxPayloadOffset );

#if ( ipconfigUSE_TCP == 1 )
    static FreeRTOS_Socket_t * prvAcceptWaitClient( FreeRTOS_Socket_t * pxParentSocket,
                                                    struct freertos_sockaddr * pxAddress,
                                                    socklen_t * pxAddressLength );
#endif /* ( ipconfigUSE_TCP == 1 ) */

#if ( ipconfigUSE_TCP == 1 )

/*
 * Create a txStream or a rxStream, depending on the parameter 'xIsInputStream'
 */
    static StreamBuffer_t * prvTCPCreateStream( FreeRTOS_Socket_t * pxSocket,
                                                BaseType_t xIsInputStream );
#endif /* ipconfigUSE_TCP == 1 */

#if ( ipconfigUSE_TCP == 1 )

/*
 * Called from FreeRTOS_send(): some checks which will be done before
 * sending a TCP packed.
 */
    static int32_t prvTCPSendCheck( FreeRTOS_Socket_t * pxSocket,
                                    size_t uxDataLength );
#endif /* ipconfigUSE_TCP */

#if ( ipconfigUSE_TCP == 1 )

/*
 * When a child socket gets closed, make sure to update the child-count of the parent
 */
    static void prvTCPSetSocketCount( FreeRTOS_Socket_t const * pxSocketToDelete );
#endif /* ipconfigUSE_TCP == 1 */

#if ( ipconfigUSE_TCP == 1 )

/*
 * Called from FreeRTOS_connect(): make some checks and if allowed, send a
 * message to the IP-task to start connecting to a remote socket
 */
    static BaseType_t prvTCPConnectStart( FreeRTOS_Socket_t * pxSocket,
                                          struct freertos_sockaddr const * pxAddress );
#endif /* ipconfigUSE_TCP */

#if ( ipconfigUSE_TCP == 1 )

/*
 * Check if it makes any sense to wait for a connect event.
 * It may return: -EINPROGRESS, -EAGAIN, or 0 for OK.
 */
    static BaseType_t bMayConnect( FreeRTOS_Socket_t const * pxSocket );
#endif /* ipconfigUSE_TCP */

/** @brief Check if a socket is already bound to a 'random' port number,
 * if not, try bind it to port 0.
 */
static BaseType_t prvMakeSureSocketIsBound( FreeRTOS_Socket_t * pxSocket );

#if ( ipconfigSUPPORT_SELECT_FUNCTION == 1 )

/* Executed by the IP-task, it will check all sockets belonging to a set */
    static void prvFindSelectedSocket( SocketSelect_t * pxSocketSet );

#endif /* ipconfigSUPPORT_SELECT_FUNCTION == 1 */

#if ( ipconfigUSE_TCP == 1 )

/** @brief This routine will wait for data to arrive in the stream buffer.
 */
    static BaseType_t prvRecvWait( const FreeRTOS_Socket_t * pxSocket,
                                   EventBits_t * pxEventBits,
                                   BaseType_t xFlags );
#endif /* ( ipconfigUSE_TCP == 1 ) */

#if ( ipconfigUSE_TCP == 1 )

/** @brief Read the data from the stream buffer.
 */
    static BaseType_t prvRecvData( FreeRTOS_Socket_t * pxSocket,
                                   void * pvBuffer,
                                   size_t uxBufferLength,
                                   BaseType_t xFlags );
#endif /* ( ipconfigUSE_TCP == 1 ) */

#if ( ipconfigUSE_TCP == 1 )

/**
 * @brief This function tries to send TCP-data in a loop with a time-out.
 */
    static BaseType_t prvTCPSendLoop( FreeRTOS_Socket_t * pxSocket,
                                      const void * pvBuffer,
                                      size_t uxDataLength,
                                      BaseType_t xFlags );
#endif /* ( ipconfigUSE_TCP == 1 ) */

#if ( ipconfigUSE_CALLBACKS == 1 )

/**
 * @brief Set a callback function for either a TCP or a UDP socket.
 */
    BaseType_t prvSetOptionCallback( FreeRTOS_Socket_t * pxSocket,
                                     int32_t lOptionName,
                                     const void * pvOptionValue );
#endif /* ( ipconfigUSE_CALLBACKS == 1 ) */

#if ( ipconfigUSE_TCP != 0 )

/**
 * @brief Handle the socket option FREERTOS_SO_WIN_PROPERTIES.
 */
    static BaseType_t prvSetOptionTCPWindows( FreeRTOS_Socket_t * pxSocket,
                                              const void * pvOptionValue );
#endif /* ( ipconfigUSE_TCP != 0 ) */

#if ( ipconfigUSE_TCP != 0 )

/**
 * @brief Handle the socket option FREERTOS_SO_SET_LOW_HIGH_WATER.
 */
    static BaseType_t prvSetOptionLowHighWater( FreeRTOS_Socket_t * pxSocket,
                                                const void * pvOptionValue );
#endif /* ( ipconfigUSE_TCP != 0 ) */

#if ( ipconfigUSE_TCP != 0 )

/**
 * @brief Handle the socket option FREERTOS_SO_SET_FULL_SIZE.
 */
    static BaseType_t prvSetOptionSetFullSize( FreeRTOS_Socket_t * pxSocket,
                                               const void * pvOptionValue );

#endif /* ( ipconfigUSE_TCP != 0 ) */

#if ( ipconfigUSE_TCP != 0 )

/** @brief Handle the socket option FREERTOS_SO_STOP_RX. */
    static BaseType_t prvSetOptionStopRX( FreeRTOS_Socket_t * pxSocket,
                                          const void * pvOptionValue );

#endif /* ( ipconfigUSE_TCP != 0 ) */

/** @brief Handle the socket options FREERTOS_SO_RCVTIMEO and
 *         FREERTOS_SO_SNDTIMEO.
 */
static void prvSetOptionTimeout( FreeRTOS_Socket_t * pxSocket,
                                 const void * pvOptionValue,
                                 BaseType_t xForSend );

#if ( ipconfigUSE_TCP != 0 )

/** @brief Handle the socket options FREERTOS_SO_CLOSE_AFTER_SEND.
 */
    static BaseType_t prvSetOptionCloseAfterSend( FreeRTOS_Socket_t * pxSocket,
                                                  const void * pvOptionValue );
#endif /* ( ipconfigUSE_TCP != 0 ) */

#if ( ipconfigUSE_TCP != 0 )

/**
 * @brief Handle the socket options FREERTOS_SO_REUSE_LISTEN_SOCKET.
 */
    static BaseType_t prvSetOptionReuseListenSocket( FreeRTOS_Socket_t * pxSocket,
                                                     const void * pvOptionValue );

    static void prvInitialiseTCPFields( FreeRTOS_Socket_t * pxSocket,
                                        size_t uxSocketSize );
#endif /* ipconfigUSE_TCP == 1 */



static int32_t prvRecvFrom_CopyPacket( uint8_t * pucEthernetBuffer,
                                       void * pvBuffer,
                                       size_t uxBufferLength,
                                       BaseType_t xFlags,
                                       int32_t lDataLength );

static int32_t prvSendTo_ActualSend( const FreeRTOS_Socket_t * pxSocket,
                                     const void * pvBuffer,
                                     size_t uxTotalDataLength,
                                     BaseType_t xFlags,
                                     const struct freertos_sockaddr * pxDestinationAddress,
                                     size_t uxPayloadOffset );

#if ( ipconfigUSE_TCP == 1 ) && ( ipconfigUSE_CALLBACKS == 1 )

/** @brief The application can attach callback functions to a socket. In this function,
 *         called by lTCPAddRxdata(), the TCP reception handler will be called. */
    static void vTCPAddRxdata_Callback( FreeRTOS_Socket_t * pxSocket,
                                        const uint8_t * pcData,
                                        uint32_t ulByteCount );
#endif

#if ( ipconfigUSE_TCP == 1 )
    static void vTCPAddRxdata_Stored( FreeRTOS_Socket_t * pxSocket );
#endif

#if ( ( ipconfigHAS_PRINTF != 0 ) && ( ipconfigUSE_TCP == 1 ) )
/** @brief A helper function of vTCPNetStat(), see below. */
    static void vTCPNetStat_TCPSocket( const FreeRTOS_Socket_t * pxSocket );
#endif

/*-----------------------------------------------------------*/

/** @brief The list that contains mappings between sockets and port numbers.
 *         Accesses to this list must be protected by critical sections of
 *         some kind.
 */
List_t xBoundUDPSocketsList;

#if ipconfigUSE_TCP == 1

/** @brief The list that contains mappings between sockets and port numbers.
 *         Accesses to this list must be protected by critical sections of
 *         some kind.
 */
    List_t xBoundTCPSocketsList;

#endif /* ipconfigUSE_TCP == 1 */

/*-----------------------------------------------------------*/

/**
 * @brief Check whether the socket is valid or not.
 *
 * @param[in] pxSocket The socket being checked.
 * @param[in] xProtocol The protocol for which the socket was created.
 * @param[in] xIsBound pdTRUE when the socket should be bound, otherwise pdFALSE.
 *
 * @return If the socket is valid, then pdPASS is returned or else, pdFAIL
 *         is returned.
 */
static BaseType_t prvValidSocket( const FreeRTOS_Socket_t * pxSocket,
                                  BaseType_t xProtocol,
                                  BaseType_t xIsBound )
{
    BaseType_t xReturn;

    if( xSocketValid( pxSocket ) == pdFALSE )
    {
        xReturn = pdFALSE;
    }
    else if( ( xIsBound != pdFALSE ) && !socketSOCKET_IS_BOUND( pxSocket ) )
    {
        /* The caller expects the socket to be bound, but it isn't. */
        xReturn = pdFALSE;
    }
    else if( pxSocket->ucProtocol != ( uint8_t ) xProtocol )
    {
        /* Socket has a wrong type (UDP != TCP). */
        xReturn = pdFALSE;
    }
    else
    {
        xReturn = pdTRUE;
    }

    return xReturn;
}
/*-----------------------------------------------------------*/

/**
 * @brief Initialise the bound TCP/UDP socket lists.
 */
void vNetworkSocketsInit( void )
{
    vListInitialise( &xBoundUDPSocketsList );

    #if ( ipconfigUSE_TCP == 1 )
        {
            vListInitialise( &xBoundTCPSocketsList );
        }
    #endif /* ipconfigUSE_TCP == 1 */
}
/*-----------------------------------------------------------*/

/**
 * @brief Determine the socket size for the given protocol.
 *
 * @param[in] xDomain The domain for which the size of socket is being determined.
 * @param[in] xType Is this a datagram socket or a stream socket.
 * @param[in] xProtocol The protocol being used.
 * @param[out] pxSocketSize Pointer to a variable in which the size shall be returned
 *                           if all checks pass.
 *
 * @return pdPASS if socket size was determined and put in the parameter pxSocketSize
 *         correctly, else pdFAIL.
 */
static BaseType_t prvDetermineSocketSize( BaseType_t xDomain,
                                          BaseType_t xType,
                                          BaseType_t xProtocol,
                                          size_t * pxSocketSize )
{
    BaseType_t xReturn = pdPASS;
    FreeRTOS_Socket_t const * pxSocket = NULL;

    /* Asserts must not appear before it has been determined that the network
     * task is ready - otherwise the asserts will fail. */
    if( xIPIsNetworkTaskReady() == pdFALSE )
    {
        xReturn = pdFAIL;
    }
    else
    {
        /* Only Ethernet is currently supported. */
        #if ( ( ipconfigUSE_IPv4 != 0 ) && ( ipconfigUSE_IPv6 == 0 ) )
            {
                if( xDomain != FREERTOS_AF_INET )
                {
                    xReturn = pdFAIL;
                }

                configASSERT( xDomain == FREERTOS_AF_INET );
            }
        #elif ( ( ipconfigUSE_IPv4 == 0 ) && ( ipconfigUSE_IPv6 != 0 ) )
            {
                if( xDomain != FREERTOS_AF_INET6 )
                {
                    xReturn = pdFAIL;
                }

                configASSERT( xDomain == FREERTOS_AF_INET6 );
            }
        #else /* if ( ( ipconfigUSE_IPv4 != 0 ) && ( ipconfigUSE_IPv6 == 0 ) ) */
            {
                if( ( xDomain != FREERTOS_AF_INET ) && ( xDomain != FREERTOS_AF_INET6 ) )
                {
                    xReturn = pdFAIL;
                }

                configASSERT( ( xDomain == FREERTOS_AF_INET ) || ( xDomain == FREERTOS_AF_INET6 ) );
            }
        #endif /* if ( ( ipconfigUSE_IPv4 != 0 ) && ( ipconfigUSE_IPv6 == 0 ) ) */

        /* Check if the UDP socket-list has been initialised. */
        configASSERT( listLIST_IS_INITIALISED( &xBoundUDPSocketsList ) );
        #if ( ipconfigUSE_TCP == 1 )
            {
                /* Check if the TCP socket-list has been initialised. */
                configASSERT( listLIST_IS_INITIALISED( &xBoundTCPSocketsList ) );
            }
        #endif /* ipconfigUSE_TCP == 1 */

        if( xProtocol == FREERTOS_IPPROTO_UDP )
        {
            if( xType != FREERTOS_SOCK_DGRAM )
            {
                xReturn = pdFAIL;
                configASSERT( xReturn == pdPASS ); /* LCOV_EXCL_BR_LINE Exclude this line from branch coverage as the not-taken condition will never happen. */
            }

            /* In case a UDP socket is created, do not allocate space for TCP data. */
            *pxSocketSize = ( sizeof( *pxSocket ) - sizeof( pxSocket->u ) ) + sizeof( pxSocket->u.xUDP );
        }

        #if ( ipconfigUSE_TCP == 1 )
            else if( xProtocol == FREERTOS_IPPROTO_TCP )
            {
                if( xType != FREERTOS_SOCK_STREAM )
                {
                    xReturn = pdFAIL;
                    configASSERT( xReturn == pdPASS ); /* LCOV_EXCL_BR_LINE Exclude this line from branch coverage as the not-taken condition will never happen. */
                }

                *pxSocketSize = ( sizeof( *pxSocket ) - sizeof( pxSocket->u ) ) + sizeof( pxSocket->u.xTCP );
            }
        #endif /* ipconfigUSE_TCP == 1 */
        else
        {
            xReturn = pdFAIL;
            configASSERT( xReturn == pdPASS ); /* LCOV_EXCL_BR_LINE Exclude this line from branch coverage as the not-taken condition will never happen. */
        }
    }

    /* In case configASSERT() is not used */
    ( void ) xDomain;
    ( void ) pxSocket; /* Was only used for sizeof. */
    return xReturn;
}
/*-----------------------------------------------------------*/

#if ( ipconfigUSE_TCP == 1 )

/**
 * @brief Called by FreeRTOS_socket(), it will initialise some essential TCP
 *        fields in the socket.
 * @param[in] pxSocket the TCP socket to be initialised.
 * @param[in] uxSocketSize The calculated size of the socket, only used to
 *                          gather memory usage statistics.
 */
    static void prvInitialiseTCPFields( FreeRTOS_Socket_t * pxSocket,
                                        size_t uxSocketSize )
    {
        ( void ) uxSocketSize;
        /* Lint wants at least a comment, in case the macro is empty. */
        iptraceMEM_STATS_CREATE( tcpSOCKET_TCP, pxSocket, uxSocketSize + sizeof( StaticEventGroup_t ) );
        /* StreamSize is expressed in number of bytes */
        /* Round up buffer sizes to nearest multiple of MSS */
        pxSocket->u.xTCP.usMSS = ( uint16_t ) ipconfigTCP_MSS;

        #if ( ipconfigUSE_IPv6 != 0 )
            if( pxSocket->bits.bIsIPv6 != 0U )
            {
                uint16_t usDifference = ipSIZE_OF_IPv6_HEADER - ipSIZE_OF_IPv4_HEADER;

                if( pxSocket->u.xTCP.usMSS > usDifference )
                {
                    pxSocket->u.xTCP.usMSS -= ( uint16_t ) usDifference;
                }
            }
        #endif /* ipconfigUSE_IPv6 != 0 */

        pxSocket->u.xTCP.uxRxStreamSize = ( size_t ) ipconfigTCP_RX_BUFFER_LENGTH;
        pxSocket->u.xTCP.uxTxStreamSize = ( size_t ) FreeRTOS_round_up( ipconfigTCP_TX_BUFFER_LENGTH, ipconfigTCP_MSS );
        /* Use half of the buffer size of the TCP windows */
        #if ( ipconfigUSE_TCP_WIN == 1 )
            {
                pxSocket->u.xTCP.uxRxWinSize = FreeRTOS_max_size_t( 1U, ( pxSocket->u.xTCP.uxRxStreamSize / 2U ) / ipconfigTCP_MSS );
                pxSocket->u.xTCP.uxTxWinSize = FreeRTOS_max_size_t( 1U, ( pxSocket->u.xTCP.uxTxStreamSize / 2U ) / ipconfigTCP_MSS );
            }
        #else
            {
                pxSocket->u.xTCP.uxRxWinSize = 1U;
                pxSocket->u.xTCP.uxTxWinSize = 1U;
            }
        #endif

        /* The above values are just defaults, and can be overridden by
         * calling FreeRTOS_setsockopt().  No buffers will be allocated until a
         * socket is connected and data is exchanged. */
    }
#endif /* ( ipconfigUSE_TCP == 1 ) */
/*-----------------------------------------------------------*/

/**
 * @brief allocate and initialise a socket.
 *
 * @param[in] xDomain The domain in which the socket should be created.
 * @param[in] xType The type of the socket.
 * @param[in] xProtocol The protocol of the socket.
 *
 * @return FREERTOS_INVALID_SOCKET if the allocation failed, or if there was
 *         a parameter error, otherwise a valid socket.
 */
Socket_t FreeRTOS_socket( BaseType_t xDomain,
                          BaseType_t xType,
                          BaseType_t xProtocol )
{
    FreeRTOS_Socket_t * pxSocket;

/* Note that this value will be over-written by the call to prvDetermineSocketSize. */
    size_t uxSocketSize = 1;
    EventGroupHandle_t xEventGroup;
    Socket_t xReturn;
    BaseType_t xProtocolCpy = xProtocol;

    configASSERT( ( xDomain == FREERTOS_AF_INET6 ) || ( xDomain == FREERTOS_AF_INET ) );

    /* Introduce a do-while loop to allow use of break statements. */
    do
    {
        /* The special protocol FREERTOS_SOCK_DEPENDENT_PROTO, which is equivalent
         * to passing 0 as defined by POSIX, indicates to the socket layer that it
         * should pick a sensible default protocol based off the given socket type.
         * If we can't, prvDetermineSocketSize will catch it as an invalid
         * type/protocol combo.
         */
        if( xProtocol == FREERTOS_SOCK_DEPENDENT_PROTO )
        {
            switch( xType )
            {
                case FREERTOS_SOCK_DGRAM:
                    xProtocolCpy = FREERTOS_IPPROTO_UDP;
                    break;

                case FREERTOS_SOCK_STREAM:
                    xProtocolCpy = FREERTOS_IPPROTO_TCP;
                    break;

                default:

                    /* incorrect xType. this will be caught by
                     * prvDetermineSocketSize.
                     */
                    break;
            }
        }

        if( prvDetermineSocketSize( xDomain, xType, xProtocolCpy, &uxSocketSize ) == pdFAIL )
        {
            /* MISRA Ref 11.4.1 [Socket error and integer to pointer conversion] */
            /* More details at: https://github.com/FreeRTOS/FreeRTOS-Plus-TCP/blob/main/MISRA.md#rule-114 */
            /* coverity[misra_c_2012_rule_11_4_violation] */
            xReturn = FREERTOS_INVALID_SOCKET;
            break;
        }

<<<<<<< HEAD
    if( prvDetermineSocketSize( xDomain, xType, xProtocolCpy, &uxSocketSize ) == pdFAIL )
    {
        /* MISRA Ref 11.4.1 [Socket error and integer to pointer conversion] */
        /* More details at: https://github.com/FreeRTOS/FreeRTOS-Plus-TCP/blob/main/MISRA.md#rule-114 */
        /* coverity[misra_c_2012_rule_11_4_violation] */
        xReturn = FREERTOS_INVALID_SOCKET;
    }
    else
    {
=======
>>>>>>> 0d64b439
        /* Allocate the structure that will hold the socket information. The
        * size depends on the type of socket: UDP sockets need less space. A
        * define 'pvPortMallocSocket' will used to allocate the necessary space.
        * By default it points to the FreeRTOS function 'pvPortMalloc()'. */

        /* MISRA Ref 4.12.1 [Use of dynamic memory]. */
        /* More details at: https://github.com/FreeRTOS/FreeRTOS-Plus-TCP/blob/main/MISRA.md#directive-412. */
        /* coverity[misra_c_2012_directive_4_12_violation] */
        pxSocket = ( ( FreeRTOS_Socket_t * ) pvPortMallocSocket( uxSocketSize ) );

        if( pxSocket == NULL )
        {
            /* MISRA Ref 11.4.1 [Socket error and integer to pointer conversion] */
            /* More details at: https://github.com/FreeRTOS/FreeRTOS-Plus-TCP/blob/main/MISRA.md#rule-114 */
            /* coverity[misra_c_2012_rule_11_4_violation] */
            xReturn = FREERTOS_INVALID_SOCKET;
            iptraceFAILED_TO_CREATE_SOCKET();
            break;
        }

        xEventGroup = xEventGroupCreate();

        if( xEventGroup == NULL )
        {
            vPortFreeSocket( pxSocket );

            /* MISRA Ref 11.4.1 [Socket error and integer to pointer conversion] */
            /* More details at: https://github.com/FreeRTOS/FreeRTOS-Plus-TCP/blob/main/MISRA.md#rule-114 */
            /* coverity[misra_c_2012_rule_11_4_violation] */
            xReturn = FREERTOS_INVALID_SOCKET;
            iptraceFAILED_TO_CREATE_EVENT_GROUP();
        }
        else
        {
            /* Clear the entire space to avoid nulling individual entries. */
            ( void ) memset( pxSocket, 0, uxSocketSize );

            pxSocket->xEventGroup = xEventGroup;

            switch( xDomain ) /* LCOV_EXCL_BR_LINE Exclude this because domain is checked at the begin of this function. */
            {
                #if ( ipconfigUSE_IPv6 != 0 )
                    case FREERTOS_AF_INET6:
                        pxSocket->bits.bIsIPv6 = pdTRUE_UNSIGNED;
                        break;
                #endif /* ( ipconfigUSE_IPv6 != 0 ) */

                #if ( ipconfigUSE_IPv4 != 0 )
                    case FREERTOS_AF_INET:
                        pxSocket->bits.bIsIPv6 = pdFALSE_UNSIGNED;
                        break;
                #endif /* ( ipconfigUSE_IPv4 != 0 ) */

                default: /* LCOV_EXCL_LINE Exclude this because domain is checked at the begin of this function. */
                    FreeRTOS_debug_printf( ( "FreeRTOS_socket: Undefined xDomain \n" ) );

<<<<<<< HEAD
                /* MISRA Ref 11.4.1 [Socket error and integer to pointer conversion] */
                /* More details at: https://github.com/FreeRTOS/FreeRTOS-Plus-TCP/blob/main/MISRA.md#rule-114 */
                /* coverity[misra_c_2012_rule_11_4_violation] */
                xReturn = FREERTOS_INVALID_SOCKET;
                iptraceFAILED_TO_CREATE_EVENT_GROUP();
=======
                    /* MISRA 16.4 Compliance */
                    break; /* LCOV_EXCL_LINE Exclude this because domain is checked at the begin of this function. */
>>>>>>> 0d64b439
            }

            /* Initialise the socket's members.  The semaphore will be created
             * if the socket is bound to an address, for now the pointer to the
             * semaphore is just set to NULL to show it has not been created. */
            if( xProtocolCpy == FREERTOS_IPPROTO_UDP )
            {
                iptraceMEM_STATS_CREATE( tcpSOCKET_UDP, pxSocket, uxSocketSize + sizeof( StaticEventGroup_t ) );

                vListInitialise( &( pxSocket->u.xUDP.xWaitingPacketsList ) );

                #if ( ipconfigUDP_MAX_RX_PACKETS > 0U )
                    {
                        pxSocket->u.xUDP.uxMaxPackets = ( UBaseType_t ) ipconfigUDP_MAX_RX_PACKETS;
                    }
                #endif /* ipconfigUDP_MAX_RX_PACKETS > 0 */
            }

            #if ( ipconfigUSE_TCP == 1 )
                else if( xProtocolCpy == FREERTOS_IPPROTO_TCP ) /* LCOV_EXCL_BR_LINE Exclude else case because protocol is checked in prvDetermineSocketSize */
                {
                    prvInitialiseTCPFields( pxSocket, uxSocketSize );
                }
                else
                {
                    /* MISRA wants to see an unconditional else clause. */
                }
            #endif /* ipconfigUSE_TCP == 1 */

            vListInitialiseItem( &( pxSocket->xBoundSocketListItem ) );
            listSET_LIST_ITEM_OWNER( &( pxSocket->xBoundSocketListItem ), ( void * ) pxSocket );

            pxSocket->xReceiveBlockTime = ipconfigSOCK_DEFAULT_RECEIVE_BLOCK_TIME;
            pxSocket->xSendBlockTime = ipconfigSOCK_DEFAULT_SEND_BLOCK_TIME;
            pxSocket->ucSocketOptions = ( uint8_t ) FREERTOS_SO_UDPCKSUM_OUT;
            pxSocket->ucProtocol = ( uint8_t ) xProtocolCpy; /* protocol: UDP or TCP */

            xReturn = pxSocket;
        }
    } while( ipFALSE_BOOL );

    return xReturn;
}
/*-----------------------------------------------------------*/

#if ( ipconfigSUPPORT_SELECT_FUNCTION == 1 )

/**
 * @brief Create a socket set.
 *
 * @return The new socket set which was created, or NULL when allocation has failed.
 */
    SocketSet_t FreeRTOS_CreateSocketSet( void )
    {
        SocketSelect_t * pxSocketSet;

        /* MISRA Ref 4.12.1 [Use of dynamic memory]. */
        /* More details at: https://github.com/FreeRTOS/FreeRTOS-Plus-TCP/blob/main/MISRA.md#directive-412. */
        /* coverity[misra_c_2012_directive_4_12_violation] */
        pxSocketSet = ( ( SocketSelect_t * ) pvPortMalloc( sizeof( *pxSocketSet ) ) );

        if( pxSocketSet != NULL )
        {
            ( void ) memset( pxSocketSet, 0, sizeof( *pxSocketSet ) );
            pxSocketSet->xSelectGroup = xEventGroupCreate();

            if( pxSocketSet->xSelectGroup == NULL )
            {
                vPortFree( pxSocketSet );
                pxSocketSet = NULL;
            }
            else
            {
                /* Lint wants at least a comment, in case the macro is empty. */
                iptraceMEM_STATS_CREATE( tcpSOCKET_SET, pxSocketSet, sizeof( *pxSocketSet ) + sizeof( StaticEventGroup_t ) );
            }
        }

        return ( SocketSet_t ) pxSocketSet;
    }

#endif /* ipconfigSUPPORT_SELECT_FUNCTION == 1 */
/*-----------------------------------------------------------*/

#if ( ipconfigSUPPORT_SELECT_FUNCTION == 1 )

/**
 * @brief Delete a given socket set.
 *
 * @param[in] xSocketSet The socket set being deleted.
 */
    void FreeRTOS_DeleteSocketSet( SocketSet_t xSocketSet )
    {
        IPStackEvent_t xCloseEvent;


        xCloseEvent.eEventType = eSocketSetDeleteEvent;
        xCloseEvent.pvData = ( void * ) xSocketSet;

        if( xSendEventStructToIPTask( &xCloseEvent, ( TickType_t ) portMAX_DELAY ) == pdFAIL )
        {
            FreeRTOS_printf( ( "FreeRTOS_DeleteSocketSet: xSendEventStructToIPTask failed\n" ) );
        }
    }

#endif /* ipconfigSUPPORT_SELECT_FUNCTION == 1 */
/*-----------------------------------------------------------*/

#if ( ipconfigSUPPORT_SELECT_FUNCTION == 1 )

/**
 * @brief Add a socket to a set.
 *
 * @param[in] xSocket The socket being added.
 * @param[in] xSocketSet The socket set being added to.
 * @param[in] xBitsToSet The event bits to set, a combination of the values defined
 *                        in 'eSelectEvent_t', for read, write, exception, etc.
 */
    void FreeRTOS_FD_SET( Socket_t xSocket,
                          SocketSet_t xSocketSet,
                          EventBits_t xBitsToSet )
    {
        FreeRTOS_Socket_t * pxSocket = ( FreeRTOS_Socket_t * ) xSocket;
        SocketSelect_t * pxSocketSet = ( SocketSelect_t * ) xSocketSet;


        configASSERT( pxSocket != NULL );
        configASSERT( xSocketSet != NULL );

        /* Make sure we're not adding bits which are reserved for internal use,
         * such as eSELECT_CALL_IP */
        pxSocket->xSelectBits |= xBitsToSet & ( ( EventBits_t ) eSELECT_ALL );

        if( ( pxSocket->xSelectBits & ( ( EventBits_t ) eSELECT_ALL ) ) != ( EventBits_t ) 0U )
        {
            /* Adding a socket to a socket set. */
            pxSocket->pxSocketSet = ( SocketSelect_t * ) xSocketSet;

            /* Now have the IP-task call vSocketSelect() to see if the set contains
             * any sockets which are 'ready' and set the proper bits. */
            prvFindSelectedSocket( pxSocketSet );
        }
    }

#endif /* ipconfigSUPPORT_SELECT_FUNCTION == 1 */
/*-----------------------------------------------------------*/

#if ( ipconfigSUPPORT_SELECT_FUNCTION == 1 )

/**
 * @brief Clear select bits for a socket. If the mask becomes 0,
 *        remove the socket from the set.
 *
 * @param[in] xSocket The socket whose select bits are being cleared.
 * @param[in] xSocketSet The socket set of the socket.
 * @param[in] xBitsToClear The bits to be cleared. Every '1' means that the
 *                corresponding bit will be cleared. See 'eSelectEvent_t' for
 *                the possible values.
 */
    void FreeRTOS_FD_CLR( Socket_t xSocket,
                          SocketSet_t xSocketSet,
                          EventBits_t xBitsToClear )
    {
        FreeRTOS_Socket_t * pxSocket = ( FreeRTOS_Socket_t * ) xSocket;

        configASSERT( pxSocket != NULL );
        configASSERT( xSocketSet != NULL );

        pxSocket->xSelectBits &= ~( xBitsToClear & ( ( EventBits_t ) eSELECT_ALL ) );

        if( ( pxSocket->xSelectBits & ( ( EventBits_t ) eSELECT_ALL ) ) != ( EventBits_t ) 0U )
        {
            pxSocket->pxSocketSet = ( SocketSelect_t * ) xSocketSet;
        }
        else
        {
            /* disconnect it from the socket set */
            pxSocket->pxSocketSet = NULL;
        }
    }


#endif /* ipconfigSUPPORT_SELECT_FUNCTION == 1 */
/*-----------------------------------------------------------*/


#if ( ipconfigSUPPORT_SELECT_FUNCTION == 1 )

/**
 * @brief Test if a socket belongs to a socket-set and if so, which event bit(s)
 *        are set.
 *
 * @param[in] xSocket The socket of interest.
 * @param[in] xSocketSet The socket set to which the socket belongs.
 *
 * @return If the socket belongs to the socket set: the event bits, otherwise zero.
 */
    EventBits_t FreeRTOS_FD_ISSET( const ConstSocket_t xSocket,
                                   const ConstSocketSet_t xSocketSet )
    {
        EventBits_t xReturn;
        const FreeRTOS_Socket_t * pxSocket = ( const FreeRTOS_Socket_t * ) xSocket;

        configASSERT( pxSocket != NULL );
        configASSERT( xSocketSet != NULL );

        if( xSocketSet == ( SocketSet_t ) pxSocket->pxSocketSet )
        {
            /* Make sure we're not adding bits which are reserved for internal
             * use. */
            xReturn = pxSocket->xSocketBits & ( ( EventBits_t ) eSELECT_ALL );
        }
        else
        {
            xReturn = 0;
        }

        return xReturn;
    }


#endif /* ipconfigSUPPORT_SELECT_FUNCTION == 1 */
/*-----------------------------------------------------------*/

#if ( ipconfigSUPPORT_SELECT_FUNCTION == 1 )

/**
 * @brief The select() statement: wait for an event to occur on any of the sockets
 *        included in a socket set and return its event bits when the event occurs.
 *
 * @param[in] xSocketSet The socket set including the sockets on which we are
 *                        waiting for an event to occur.
 * @param[in] xBlockTimeTicks Maximum time ticks to wait for an event to occur.
 *                   If the value is 'portMAX_DELAY' then the function will wait
 *                   indefinitely for an event to occur.
 *
 * @return The event bits (event flags) value for the socket set in which an
 *          event occurred. If any socket is signalled during the call, using
 *          FreeRTOS_SignalSocket() or FreeRTOS_SignalSocketFromISR(), then eSELECT_INTR
 *          is returned.
 *
 */
    BaseType_t FreeRTOS_select( SocketSet_t xSocketSet,
                                TickType_t xBlockTimeTicks )
    {
        TimeOut_t xTimeOut;
        TickType_t xRemainingTime;
        SocketSelect_t * pxSocketSet = ( SocketSelect_t * ) xSocketSet;
        EventBits_t uxResult;

        configASSERT( xSocketSet != NULL );

        /* Only in the first round, check for non-blocking */
        xRemainingTime = xBlockTimeTicks;

        /* Fetch the current time */
        vTaskSetTimeOutState( &xTimeOut );

        for( ; ; )
        {
            /* Find a socket which might have triggered the bit
             * This function might return immediately or block for a limited time */
            uxResult = xEventGroupWaitBits( pxSocketSet->xSelectGroup, ( ( EventBits_t ) eSELECT_ALL ), pdFALSE, pdFALSE, xRemainingTime );

            #if ( ipconfigSUPPORT_SIGNALS != 0 )
                {
                    if( ( uxResult & ( ( EventBits_t ) eSELECT_INTR ) ) != 0U )
                    {
                        ( void ) xEventGroupClearBits( pxSocketSet->xSelectGroup, ( EventBits_t ) eSELECT_INTR );
                        FreeRTOS_debug_printf( ( "FreeRTOS_select: interrupted\n" ) );
                        break;
                    }
                }
            #endif /* ipconfigSUPPORT_SIGNALS */

            /* Have the IP-task find the socket which had an event */
            prvFindSelectedSocket( pxSocketSet );

            uxResult = xEventGroupGetBits( pxSocketSet->xSelectGroup );

            if( uxResult != 0U )
            {
                break;
            }

            /* Has the timeout been reached? */
            if( xTaskCheckForTimeOut( &xTimeOut, &xRemainingTime ) != pdFALSE )
            {
                break;
            }
        }

        return ( BaseType_t ) uxResult;
    }


#endif /* ipconfigSUPPORT_SELECT_FUNCTION */
/*-----------------------------------------------------------*/

#if ( ipconfigSUPPORT_SELECT_FUNCTION == 1 )

/**
 * @brief Send a message to the IP-task to have it check all sockets belonging to
 *        'pxSocketSet'
 *
 * @param[in] pxSocketSet The socket set being asked to check.
 */
    static void prvFindSelectedSocket( SocketSelect_t * pxSocketSet )
    {
        IPStackEvent_t xSelectEvent;

        #if ( ipconfigSELECT_USES_NOTIFY != 0 )
            SocketSelectMessage_t xSelectMessage;
        #endif

        xSelectEvent.eEventType = eSocketSelectEvent;
        #if ( ipconfigSELECT_USES_NOTIFY != 0 )
            {
                xSelectMessage.pxSocketSet = pxSocketSet;
                xSelectMessage.xTaskhandle = xTaskGetCurrentTaskHandle();
                xSelectEvent.pvData = &( xSelectMessage );
            }
        #else
            {
                xSelectEvent.pvData = pxSocketSet;

                /* while the IP-task works on the request, the API will block on
                 * 'eSELECT_CALL_IP'.  So clear it first. */
                ( void ) xEventGroupClearBits( pxSocketSet->xSelectGroup, ( BaseType_t ) eSELECT_CALL_IP );
            }
        #endif /* if ( ipconfigSELECT_USES_NOTIFY != 0 ) */

        /* Now send the socket select event */
        if( xSendEventStructToIPTask( &xSelectEvent, ( TickType_t ) portMAX_DELAY ) == pdFAIL )
        {
            /* Oops, we failed to wake-up the IP task. No use to wait for it. */
            FreeRTOS_debug_printf( ( "prvFindSelectedSocket: failed\n" ) );
        }
        else
        {
            /* As soon as the IP-task is ready, it will set 'eSELECT_CALL_IP' to
             * wakeup the calling API */
            #if ( ipconfigSELECT_USES_NOTIFY != 0 )
                {
                    ( void ) ulTaskNotifyTake( pdFALSE, portMAX_DELAY );
                }
            #else
                {
                    ( void ) xEventGroupWaitBits( pxSocketSet->xSelectGroup, ( BaseType_t ) eSELECT_CALL_IP, pdTRUE, pdFALSE, portMAX_DELAY );
                }
            #endif
        }
    }


#endif /* ipconfigSUPPORT_SELECT_FUNCTION == 1 */
/*-----------------------------------------------------------*/

/**
<<<<<<< HEAD
 * @brief Receive data from a bound socket. In this library, the function
 *        can only be used with connection-less sockets (UDP). For TCP sockets,
 *        please use FreeRTOS_recv().
 *
 * @param[in] xSocket The socket to which the data is sent i.e. the
 *                     listening socket.
 * @param[out] pvBuffer The buffer in which the data being received is to
 *                      be stored.
 * @param[in] uxBufferLength The length of the buffer.
 * @param[in] xFlags The flags to indicate preferences while calling this function.
 * @param[out] pxSourceAddress The source address from which the data is being sent.
 * @param[out] pxSourceAddressLength This parameter is used only to adhere to Berkeley
 *                              sockets standard. It is not used internally.
 *
 * @return The number of bytes received. Or else, an error code is returned. When it
 *         returns a negative value, the cause can be looked-up in
 *         'FreeRTOS_errno_TCP.h'.
=======
 * @brief : called from FreeRTOS_recvfrom(). This function waits for an incoming
 *          UDP packet, or until a time-out occurs.
 * @param[in] pxSocket  The socket that receives UDP packets.
 * @param[in] xFlags  The flags as passed to FreeRTOS_recvfrom().
 * @param[in,out] pxEventBits  The last even received in this function,
 *                              either eSOCKET_INTR or eSOCKET_RECEIVE.
>>>>>>> 0d64b439
 */
static NetworkBufferDescriptor_t * prvRecvFromWaitForPacket( FreeRTOS_Socket_t const * pxSocket,
                                                             BaseType_t xFlags,
                                                             EventBits_t * pxEventBits )
{
    BaseType_t xTimed = pdFALSE;
    TickType_t xRemainingTime = pxSocket->xReceiveBlockTime;
    BaseType_t lPacketCount;
    TimeOut_t xTimeOut;
    EventBits_t xEventBits = ( EventBits_t ) 0;
    NetworkBufferDescriptor_t * pxNetworkBuffer = NULL;

    lPacketCount = ( BaseType_t ) listCURRENT_LIST_LENGTH( &( pxSocket->u.xUDP.xWaitingPacketsList ) );

    while( lPacketCount == 0 )
    {
        if( xTimed == pdFALSE )
        {
            /* Check to see if the socket is non blocking on the first
             * iteration.  */
            if( xRemainingTime == ( TickType_t ) 0 )
            {
                #if ( ipconfigSUPPORT_SIGNALS != 0 )
                    {
                        /* Just check for the interrupt flag. */
                        xEventBits = xEventGroupWaitBits( pxSocket->xEventGroup, ( EventBits_t ) eSOCKET_INTR,
                                                          pdTRUE /*xClearOnExit*/, pdFALSE /*xWaitAllBits*/, socketDONT_BLOCK );
                    }
                #endif /* ipconfigSUPPORT_SIGNALS */
                break;
            }

            if( ( ( ( UBaseType_t ) xFlags ) & ( ( UBaseType_t ) FREERTOS_MSG_DONTWAIT ) ) != 0U )
            {
                break;
            }

            /* To ensure this part only executes once. */
            xTimed = pdTRUE;

            /* Fetch the current time. */
            vTaskSetTimeOutState( &xTimeOut );
        }

        /* Wait for arrival of data.  While waiting, the IP-task may set the
         * 'eSOCKET_RECEIVE' bit in 'xEventGroup', if it receives data for this
         * socket, thus unblocking this API call. */
        xEventBits = xEventGroupWaitBits( pxSocket->xEventGroup, ( ( EventBits_t ) eSOCKET_RECEIVE ) | ( ( EventBits_t ) eSOCKET_INTR ),
                                          pdTRUE /*xClearOnExit*/, pdFALSE /*xWaitAllBits*/, xRemainingTime );

        #if ( ipconfigSUPPORT_SIGNALS != 0 )
            {
                if( ( xEventBits & ( EventBits_t ) eSOCKET_INTR ) != 0U )
                {
                    if( ( xEventBits & ( EventBits_t ) eSOCKET_RECEIVE ) != 0U )
                    {
                        /* Shouldn't have cleared the eSOCKET_RECEIVE flag. */
                        ( void ) xEventGroupSetBits( pxSocket->xEventGroup, ( EventBits_t ) eSOCKET_RECEIVE );
                    }

                    break;
                }
            }
        #else /* if ( ipconfigSUPPORT_SIGNALS != 0 ) */
            {
                ( void ) xEventBits;
            }
        #endif /* ipconfigSUPPORT_SIGNALS */

        lPacketCount = ( BaseType_t ) listCURRENT_LIST_LENGTH( &( pxSocket->u.xUDP.xWaitingPacketsList ) );

        if( lPacketCount != 0 )
        {
            break;
        }

        /* Has the timeout been reached ? */
        if( xTaskCheckForTimeOut( &xTimeOut, &xRemainingTime ) != pdFALSE )
        {
            break;
        }
    } /* while( lPacketCount == 0 ) */

    if( lPacketCount > 0 )
    {
        taskENTER_CRITICAL();
        {
            /* The owner of the list item is the network buffer. */
            pxNetworkBuffer = ( ( NetworkBufferDescriptor_t * ) listGET_OWNER_OF_HEAD_ENTRY( &( pxSocket->u.xUDP.xWaitingPacketsList ) ) );

            if( ( ( UBaseType_t ) xFlags & ( UBaseType_t ) FREERTOS_MSG_PEEK ) == 0U )
            {
                /* Remove the network buffer from the list of buffers waiting to
                 * be processed by the socket. */
                ( void ) uxListRemove( &( pxNetworkBuffer->xBufferListItem ) );
            }
        }
        taskEXIT_CRITICAL();
    }

    *pxEventBits = xEventBits;

    return pxNetworkBuffer;
}
/*-----------------------------------------------------------*/

/**
 * @brief Called by FreeRTOS_recvfrom(). it will copy the received data
 *        or just a pointer to the received data in case of zero-copy,
 *        to the buffer provided by the caller.
 * @param[in] pucEthernetBuffer The packet that was received.
 * @param[in] pvBuffer The user-supplied buffer.
 * @param[in] uxBufferLength The size of the user-supplied buffer.
 * @param[in] xFlags Only 'FREERTOS_ZERO_COPY' will be tested.
 * @param[in] lDataLength The number of bytes in the UDP payload.
 * @return The number of bytes copied to the use buffer.
 */
static int32_t prvRecvFrom_CopyPacket( uint8_t * pucEthernetBuffer,
                                       void * pvBuffer,
                                       size_t uxBufferLength,
                                       BaseType_t xFlags,
                                       int32_t lDataLength )
{
    int32_t lReturn = lDataLength;
    const void * pvCopySource;

    if( ( ( UBaseType_t ) xFlags & ( UBaseType_t ) FREERTOS_ZERO_COPY ) == 0U )
    {
        /* The zero copy flag is not set.  Truncate the length if it won't
         * fit in the provided buffer. */
        if( lReturn > ( int32_t ) uxBufferLength )
        {
            iptraceRECVFROM_DISCARDING_BYTES( ( uxBufferLength - lReturn ) );
            lReturn = ( int32_t ) uxBufferLength;
        }

        /* Copy the received data into the provided buffer, then release the
         * network buffer. */
        pvCopySource = ( const void * ) pucEthernetBuffer;
        ( void ) memcpy( pvBuffer, pvCopySource, ( size_t ) lReturn );
    }
    else
    {
        /* The zero copy flag was set.  pvBuffer is not a buffer into which
         * the received data can be copied, but a pointer that must be set to
         * point to the buffer in which the received data has already been
         * placed. */
        *( ( void ** ) pvBuffer ) = ( void * ) pucEthernetBuffer;
    }

    return lReturn;
}
/*-----------------------------------------------------------*/

/**
 * @brief Receive data from a bound socket. In this library, the function
 *        can only be used with connection-less sockets (UDP). For TCP sockets,
 *        please use FreeRTOS_recv().
 *
 * @param[in] xSocket The socket to which the data is sent i.e. the
 *                     listening socket.
 * @param[out] pvBuffer The buffer in which the data being received is to
 *                      be stored.
 * @param[in] uxBufferLength The length of the buffer.
 * @param[in] xFlags The flags to indicate preferences while calling this function.
 * @param[out] pxSourceAddress The source address from which the data is being sent.
 * @param[out] pxSourceAddressLength The length of the source address structure.
 *                  This would always be a constant - 24 (in case of no error) as
 *                  FreeRTOS+TCP makes the sizes of IPv4 and IPv6 structures equal
 *                  (24-bytes) for compatibility.
 *
 * @return The number of bytes received. Or else, an error code is returned. When it
 *         returns a negative value, the cause can be looked-up in
 *         'FreeRTOS_errno_TCP.h'.
 */
int32_t FreeRTOS_recvfrom( const ConstSocket_t xSocket,
                           void * pvBuffer,
                           size_t uxBufferLength,
                           BaseType_t xFlags,
                           struct freertos_sockaddr * pxSourceAddress,
                           socklen_t * pxSourceAddressLength )
{
    NetworkBufferDescriptor_t * pxNetworkBuffer;
    FreeRTOS_Socket_t const * pxSocket = xSocket;
    int32_t lReturn = 0;
    EventBits_t xEventBits = ( EventBits_t ) 0;
    size_t uxPayloadOffset = 0;
    size_t uxPayloadLength;
    socklen_t xAddressLength;

    if( prvValidSocket( pxSocket, FREERTOS_IPPROTO_UDP, pdTRUE ) == pdFALSE )
    {
        lReturn = -pdFREERTOS_ERRNO_EINVAL;
    }
    else
    {
        /* The function prototype is designed to maintain the expected Berkeley
         * sockets standard, but this implementation does not use all the parameters. */
        ( void ) pxSourceAddressLength;

        pxNetworkBuffer = prvRecvFromWaitForPacket( pxSocket, xFlags, &( xEventBits ) );

        if( pxNetworkBuffer != NULL )
        {
            do
            {
                switch( uxIPHeaderSizePacket( pxNetworkBuffer ) )
                {
                    #if ( ipconfigUSE_IPv4 != 0 )
                        case ipSIZE_OF_IPv4_HEADER:
                            uxPayloadOffset = xRecv_Update_IPv4( pxNetworkBuffer, pxSourceAddress );
                            break;
                    #endif /* ( ipconfigUSE_IPv4 != 0 ) */

                    #if ( ipconfigUSE_IPv6 != 0 )
                        case ipSIZE_OF_IPv6_HEADER:
                            uxPayloadOffset = xRecv_Update_IPv6( pxNetworkBuffer, pxSourceAddress );
                            break;
                    #endif /* ( ipconfigUSE_IPv6 != 0 ) */

                    default:
                        /* MISRA 16.4 Compliance */
                        lReturn = -pdFREERTOS_ERRNO_EINVAL;
                        break;
                }

                if( lReturn < 0 )
                {
                    break;
                }

                xAddressLength = sizeof( struct freertos_sockaddr );

                if( pxSourceAddressLength != NULL )
                {
                    *pxSourceAddressLength = xAddressLength;
                }

                /* The returned value is the length of the payload data, which is
                 * calculated at the total packet size minus the headers.
                 * The validity of `xDataLength` prvProcessIPPacket has been confirmed
                 * in 'prvProcessIPPacket()'. */
                uxPayloadLength = pxNetworkBuffer->xDataLength - uxPayloadOffset;
                lReturn = ( int32_t ) uxPayloadLength;

                lReturn = prvRecvFrom_CopyPacket( &( pxNetworkBuffer->pucEthernetBuffer[ uxPayloadOffset ] ), pvBuffer, uxBufferLength, xFlags, lReturn );
            } while( ipFALSE_BOOL );

            if( ( ( ( UBaseType_t ) xFlags & ( ( ( UBaseType_t ) FREERTOS_MSG_PEEK ) | ( ( UBaseType_t ) FREERTOS_ZERO_COPY ) ) ) == 0U ) ||
                ( lReturn < 0 ) )
            {
                vReleaseNetworkBufferAndDescriptor( pxNetworkBuffer );
            }
        }

        #if ( ipconfigSUPPORT_SIGNALS != 0 )
            else if( ( xEventBits & ( EventBits_t ) eSOCKET_INTR ) != 0U )
            {
                lReturn = -pdFREERTOS_ERRNO_EINTR;
                iptraceRECVFROM_INTERRUPTED();
            }
        #endif /* ipconfigSUPPORT_SIGNALS */
        else
        {
            lReturn = -pdFREERTOS_ERRNO_EWOULDBLOCK;
            iptraceRECVFROM_TIMEOUT();
        }
    }

    return lReturn;
}
/*-----------------------------------------------------------*/

/**
 * @brief Check if a socket is a valid UDP socket. In case it is not
 *        yet bound, bind it to port 0 ( random port ).
 * @param[in] pxSocket The socket that must be bound to a port number.
 * @return Returns pdTRUE if the socket was already bound, or if the
 *         socket has been bound successfully.
 */
static BaseType_t prvMakeSureSocketIsBound( FreeRTOS_Socket_t * pxSocket )
{
    /* Check if this is a valid UDP socket, does not have to be bound yet. */
    BaseType_t xReturn = prvValidSocket( pxSocket, FREERTOS_IPPROTO_UDP, pdFALSE );

    if( ( xReturn == pdTRUE ) && ( !socketSOCKET_IS_BOUND( pxSocket ) ) )
    {
        /* The socket is valid but it is not yet bound. */
        if( FreeRTOS_bind( pxSocket, NULL, 0U ) != 0 )
        {
            /* The socket was not yet bound, and binding it has failed. */
            xReturn = pdFALSE;
        }
    }

    return xReturn;
}
/*-----------------------------------------------------------*/


/**
 * @brief Forward a UDP packet to the IP-task, so it will be sent.
 * @param[in] pxSocket  The socket on which a packet is sent.
 * @param[in] pxNetworkBuffer  The packet to be sent.
 * @param[in] uxTotalDataLength  The total number of payload bytes in the packet.
 * @param[in] xFlags  The flag 'FREERTOS_ZERO_COPY' will be checked.
 * @param[in] pxDestinationAddress  The address of the destination.
 * @param[in] xTicksToWait  Number of ticks to wait, in case the IP-queue is full.
 * @param[in] uxPayloadOffset  The number of bytes in the packet before the payload.
 * @return The number of bytes sent on success, otherwise zero.
 */
static int32_t prvSendUDPPacket( const FreeRTOS_Socket_t * pxSocket,
                                 NetworkBufferDescriptor_t * pxNetworkBuffer,
                                 size_t uxTotalDataLength,
                                 BaseType_t xFlags,
                                 const struct freertos_sockaddr * pxDestinationAddress,
                                 TickType_t xTicksToWait,
                                 size_t uxPayloadOffset )
{
    int32_t lReturn = 0;
    IPStackEvent_t xStackTxEvent = { eStackTxEvent, NULL };

    switch( pxDestinationAddress->sin_family ) /* LCOV_EXCL_BR_LINE Exclude this line because default case is checked before calling. */
    {
        #if ( ipconfigUSE_IPv6 != 0 )
            case FREERTOS_AF_INET6:
                ( void ) xSend_UDP_Update_IPv6( pxNetworkBuffer, pxDestinationAddress );
                break;
        #endif /* ( ipconfigUSE_IPv6 != 0 ) */

        #if ( ipconfigUSE_IPv4 != 0 )
            case FREERTOS_AF_INET4:
                ( void ) xSend_UDP_Update_IPv4( pxNetworkBuffer, pxDestinationAddress );
                break;
        #endif /* ( ipconfigUSE_IPv4 != 0 ) */

        default:   /* LCOV_EXCL_LINE Exclude this line because default case is checked before calling. */
            /* MISRA 16.4 Compliance */
            break; /* LCOV_EXCL_LINE Exclude this line because default case is checked before calling. */
    }

    pxNetworkBuffer->xDataLength = uxTotalDataLength + uxPayloadOffset;
    pxNetworkBuffer->usPort = pxDestinationAddress->sin_port;
    pxNetworkBuffer->usBoundPort = ( uint16_t ) socketGET_SOCKET_PORT( pxSocket );

    /* The socket options are passed to the IP layer in the
     * space that will eventually get used by the Ethernet header. */
    pxNetworkBuffer->pucEthernetBuffer[ ipSOCKET_OPTIONS_OFFSET ] = pxSocket->ucSocketOptions;

    /* Tell the networking task that the packet needs sending. */
    xStackTxEvent.pvData = pxNetworkBuffer;

    /* Ask the IP-task to send this packet */
    if( xSendEventStructToIPTask( &xStackTxEvent, xTicksToWait ) == pdPASS )
    {
        /* The packet was successfully sent to the IP task. */
        lReturn = ( int32_t ) uxTotalDataLength;
        #if ( ipconfigUSE_CALLBACKS == 1 )
            {
                if( ipconfigIS_VALID_PROG_ADDRESS( pxSocket->u.xUDP.pxHandleSent ) )
                {
                    pxSocket->u.xUDP.pxHandleSent( ( FreeRTOS_Socket_t * ) pxSocket, uxTotalDataLength );
                }
            }
        #endif /* ipconfigUSE_CALLBACKS */
    }
    else
    {
        /* If the buffer was allocated in this function, release
         * it. */
        if( ( ( UBaseType_t ) xFlags & ( UBaseType_t ) FREERTOS_ZERO_COPY ) == 0U )
        {
            vReleaseNetworkBufferAndDescriptor( pxNetworkBuffer );
        }

        iptraceSTACK_TX_EVENT_LOST( ipSTACK_TX_EVENT );
    }

    return lReturn;
}
/*-----------------------------------------------------------*/

/**
 * @brief Called by FreeRTOS_sendto(), it will actually send a UDP packet.
 * @param[in] pxSocket The socket used for sending.
 * @param[in] pvBuffer The character buffer as provided by the caller.
 * @param[in] uxTotalDataLength The number of byte in the buffer.
 * @param[in] xFlags The flags that were passed to FreeRTOS_sendto()
 *                    It will test for FREERTOS_MSG_DONTWAIT and for
 *                    FREERTOS_ZERO_COPY.
 * @param[in] pxDestinationAddress The IP-address to which the packet must be sent.
 * @param[in] uxPayloadOffset The calculated UDP payload offset, which depends
 *                             on the IP type: IPv4 or IPv6.
 * @return The number of bytes stored in the socket for transmission.
 */
static int32_t prvSendTo_ActualSend( const FreeRTOS_Socket_t * pxSocket,
                                     const void * pvBuffer,
                                     size_t uxTotalDataLength,
                                     BaseType_t xFlags,
                                     const struct freertos_sockaddr * pxDestinationAddress,
                                     size_t uxPayloadOffset )
{
    int32_t lReturn = 0;
    TickType_t xTicksToWait = pxSocket->xSendBlockTime;
    TimeOut_t xTimeOut;
    NetworkBufferDescriptor_t * pxNetworkBuffer;

    if( ( ( ( UBaseType_t ) xFlags & ( UBaseType_t ) FREERTOS_MSG_DONTWAIT ) != 0U ) ||
        ( xIsCallingFromIPTask() != pdFALSE ) )
    {
        /* The caller wants a non-blocking operation. When called by the IP-task,
         * the operation should always be non-blocking. */
        xTicksToWait = ( TickType_t ) 0U;
    }

    if( ( ( UBaseType_t ) xFlags & ( UBaseType_t ) FREERTOS_ZERO_COPY ) == 0U )
    {
        /* Zero copy is not set, so obtain a network buffer into
         * which the payload will be copied. */
        vTaskSetTimeOutState( &xTimeOut );

        /* Block until a buffer becomes available, or until a
         * timeout has been reached */
        pxNetworkBuffer = pxGetNetworkBufferWithDescriptor( uxPayloadOffset + uxTotalDataLength, xTicksToWait );

        if( pxNetworkBuffer != NULL )
        {
            void * pvCopyDest = ( void * ) &( pxNetworkBuffer->pucEthernetBuffer[ uxPayloadOffset ] );
            ( void ) memcpy( pvCopyDest, pvBuffer, uxTotalDataLength );

            if( xTaskCheckForTimeOut( &xTimeOut, &xTicksToWait ) == pdTRUE )
            {
                /* The entire block time has been used up. */
                xTicksToWait = ( TickType_t ) 0;
            }
        }
    }
    else
    {
        /* When zero copy is used, pvBuffer is a pointer to the
         * payload of a buffer that has already been obtained from the
         * stack.  Obtain the network buffer pointer from the buffer. */
        pxNetworkBuffer = pxUDPPayloadBuffer_to_NetworkBuffer( pvBuffer );
    }

    if( pxNetworkBuffer != NULL )
    {
        pxNetworkBuffer->pxEndPoint = pxSocket->pxEndPoint;
        lReturn = prvSendUDPPacket( pxSocket,
                                    pxNetworkBuffer,
                                    uxTotalDataLength,
                                    xFlags,
                                    pxDestinationAddress,
                                    xTicksToWait,
                                    uxPayloadOffset );
    }
    else
    {
        /* If errno was available, errno would be set to
         * FREERTOS_ENOPKTS.  As it is, the function must return the
         * number of transmitted bytes, so the calling function knows
         * how  much data was actually sent. */
        iptraceNO_BUFFER_FOR_SENDTO();
    }

    return lReturn;
}
/*-----------------------------------------------------------*/

/**
 * @brief Send data to a socket. The socket must have already been created by a
 *        successful call to FreeRTOS_socket(). It works for UDP-sockets only.
 *
 * @param[in] xSocket The socket being sent to.
 * @param[in] pvBuffer Pointer to the data being sent.
 * @param[in] uxTotalDataLength Length (in bytes) of the data being sent.
 * @param[in] xFlags Flags used to communicate preferences to the function.
 *                    Possibly FREERTOS_MSG_DONTWAIT and/or FREERTOS_ZERO_COPY.
 * @param[in] pxDestinationAddress The address to which the data is to be sent.
 * @param[in] xDestinationAddressLength This parameter is present to adhere to the
 *                  Berkeley sockets standard. Else, it is not used.
 *
 * @return When positive: the total number of bytes sent, when negative an error
 *         has occurred: it can be looked-up in 'FreeRTOS_errno_TCP.h'.
 */
int32_t FreeRTOS_sendto( Socket_t xSocket,
                         const void * pvBuffer,
                         size_t uxTotalDataLength,
                         BaseType_t xFlags,
                         const struct freertos_sockaddr * pxDestinationAddress,
                         socklen_t xDestinationAddressLength )
{
    int32_t lReturn = 0;
    FreeRTOS_Socket_t * pxSocket = ( FreeRTOS_Socket_t * ) xSocket;
    size_t uxMaxPayloadLength = 0;
    size_t uxPayloadOffset = 0;

    #if ( ipconfigIPv4_BACKWARD_COMPATIBLE == 1 )
        struct freertos_sockaddr xTempDestinationAddress;

        if( ( pxDestinationAddress != NULL ) && ( pxDestinationAddress->sin_family != FREERTOS_AF_INET6 ) && ( pxDestinationAddress->sin_family != FREERTOS_AF_INET ) )
        {
            ( void ) memcpy( &xTempDestinationAddress, pxDestinationAddress, sizeof( struct freertos_sockaddr ) );

            /* Default to FREERTOS_AF_INET family if either FREERTOS_AF_INET6/FREERTOS_AF_INET
             *  is not specified in sin_family, if ipconfigIPv4_BACKWARD_COMPATIBLE is enabled. */
            xTempDestinationAddress.sin_family = FREERTOS_AF_INET;
            pxDestinationAddress = &xTempDestinationAddress;
        }
    #endif /* ( ipconfigIPv4_BACKWARD_COMPATIBLE == 1 ) */

    /* The function prototype is designed to maintain the expected Berkeley
     * sockets standard, but this implementation does not use all the
     * parameters. */
    ( void ) xDestinationAddressLength;
    configASSERT( pxDestinationAddress != NULL );
    configASSERT( pvBuffer != NULL );

    switch( pxDestinationAddress->sin_family )
    {
        #if ( ipconfigUSE_IPv6 != 0 )
            case FREERTOS_AF_INET6:
                uxMaxPayloadLength = ipconfigNETWORK_MTU - ( ipSIZE_OF_IPv6_HEADER + ipSIZE_OF_UDP_HEADER );
                uxPayloadOffset = ipSIZE_OF_ETH_HEADER + ipSIZE_OF_IPv6_HEADER + ipSIZE_OF_UDP_HEADER;
                break;
        #endif /* ( ipconfigUSE_IPv6 != 0 ) */

        #if ( ipconfigUSE_IPv4 != 0 )
            case FREERTOS_AF_INET4:
                uxMaxPayloadLength = ipconfigNETWORK_MTU - ( ipSIZE_OF_IPv4_HEADER + ipSIZE_OF_UDP_HEADER );
                uxPayloadOffset = ipSIZE_OF_ETH_HEADER + ipSIZE_OF_IPv4_HEADER + ipSIZE_OF_UDP_HEADER;
                break;
        #endif /* ( ipconfigUSE_IPv4 != 0 ) */

        default:
            FreeRTOS_debug_printf( ( "FreeRTOS_sendto: Undefined sin_family \n" ) );
            lReturn = -pdFREERTOS_ERRNO_EINVAL;
            break;
    }

    if( lReturn == 0 )
    {
        if( uxTotalDataLength <= ( size_t ) uxMaxPayloadLength )
        {
            /* If the socket is not already bound to an address, bind it now.
             * Passing NULL as the address parameter tells FreeRTOS_bind() to select
             * the address to bind to. */
            if( prvMakeSureSocketIsBound( pxSocket ) == pdTRUE )
            {
                lReturn = prvSendTo_ActualSend( pxSocket, pvBuffer, uxTotalDataLength, xFlags, pxDestinationAddress, uxPayloadOffset );
            }
            else
            {
                /* No comment. */
                iptraceSENDTO_SOCKET_NOT_BOUND();
            }
        }
        else
        {
            /* The data is longer than the available buffer space. */
            iptraceSENDTO_DATA_TOO_LONG();
        }
    }

    return lReturn;
} /* Tested */
/*-----------------------------------------------------------*/

/**
 * @brief binds a socket to a local port number. If port 0 is provided,
 *        a system provided port number will be assigned. This function
 *        can be used for both UDP and TCP sockets. The actual binding
 *        will be performed by the IP-task to avoid mutual access to the
 *        bound-socket-lists (xBoundUDPSocketsList or xBoundTCPSocketsList).
 *
 * @param[in] xSocket The socket being bound.
 * @param[in] pxAddress The address struct carrying the port number to which
 *                       this socket is to be bound.
 * @param[in] xAddressLength This parameter is not used internally. The
 *                       function signature is used to adhere to standard
 *                       Berkeley sockets API.
 *
 * @return The return value is 0 if the bind is successful.
 *         If some error occurred, then a negative value is returned.
 */
BaseType_t FreeRTOS_bind( Socket_t xSocket,
                          struct freertos_sockaddr const * pxAddress,
                          socklen_t xAddressLength )
{
    IPStackEvent_t xBindEvent;
    FreeRTOS_Socket_t * pxSocket = ( FreeRTOS_Socket_t * ) xSocket;
    BaseType_t xReturn = 0;

    #if ( ipconfigIPv4_BACKWARD_COMPATIBLE == 1 )
        struct freertos_sockaddr xTempAddress;

        if( ( pxAddress != NULL ) && ( pxAddress->sin_family != FREERTOS_AF_INET6 ) && ( pxAddress->sin_family != FREERTOS_AF_INET ) )
        {
            ( void ) memcpy( &xTempAddress, pxAddress, sizeof( struct freertos_sockaddr ) );

            /* Default to FREERTOS_AF_INET family if either FREERTOS_AF_INET6/FREERTOS_AF_INET
             *  is not specified in sin_family, if ipconfigIPv4_BACKWARD_COMPATIBLE is enabled. */
            xTempAddress.sin_family = FREERTOS_AF_INET;
            pxAddress = &xTempAddress;
        }
    #endif /* ( ipconfigIPv4_BACKWARD_COMPATIBLE == 1 ) */

    ( void ) xAddressLength;

    configASSERT( xIsCallingFromIPTask() == pdFALSE );

    if( xSocketValid( pxSocket ) == pdFALSE )
    {
        xReturn = -pdFREERTOS_ERRNO_EINVAL;
    }

    /* Once a socket is bound to a port, it can not be bound to a different
     * port number */
    else if( socketSOCKET_IS_BOUND( pxSocket ) )
    {
        /* The socket is already bound. */
        FreeRTOS_debug_printf( ( "vSocketBind: Socket already bound to %d\n", pxSocket->usLocalPort ) );
        xReturn = -pdFREERTOS_ERRNO_EINVAL;
    }
    else
    {
        /* Prepare a messages to the IP-task in order to perform the binding.
         * The desired port number will be passed in usLocalPort. */
        xBindEvent.eEventType = eSocketBindEvent;
        xBindEvent.pvData = xSocket;

        if( pxAddress != NULL )
        {
            switch( pxAddress->sin_family )
            {
                #if ( ipconfigUSE_IPv6 != 0 )
                    case FREERTOS_AF_INET6:
                        ( void ) memcpy( pxSocket->xLocalAddress.xIP_IPv6.ucBytes, pxAddress->sin_address.xIP_IPv6.ucBytes, sizeof( pxSocket->xLocalAddress.xIP_IPv6.ucBytes ) );
                        pxSocket->bits.bIsIPv6 = pdTRUE_UNSIGNED;
                        break;
                #endif /* ( ipconfigUSE_IPv6 != 0 ) */

                #if ( ipconfigUSE_IPv4 != 0 )
                    case FREERTOS_AF_INET4:
                        pxSocket->xLocalAddress.ulIP_IPv4 = FreeRTOS_ntohl( pxAddress->sin_address.ulIP_IPv4 );
                        pxSocket->bits.bIsIPv6 = pdFALSE_UNSIGNED;
                        break;
                #endif /* ( ipconfigUSE_IPv4 != 0 ) */

                default:
                    FreeRTOS_debug_printf( ( "FreeRTOS_bind: Undefined sin_family \n" ) );
                    break;
            }

            pxSocket->usLocalPort = FreeRTOS_ntohs( pxAddress->sin_port );
        }
        else
        {
            /* Caller wants to bind to a random port number. */
            pxSocket->usLocalPort = 0U;
            ( void ) memset( pxSocket->xLocalAddress.xIP_IPv6.ucBytes, 0, sizeof( pxSocket->xLocalAddress.xIP_IPv6.ucBytes ) );
        }

        /* portMAX_DELAY is used as a the time-out parameter, as binding *must*
         * succeed before the socket can be used.  _RB_ The use of an infinite
         * block time needs be changed as it could result in the task hanging. */
        if( xSendEventStructToIPTask( &xBindEvent, ( TickType_t ) portMAX_DELAY ) == pdFAIL )
        {
            /* Failed to wake-up the IP-task, no use to wait for it */
            FreeRTOS_debug_printf( ( "FreeRTOS_bind: send event failed\n" ) );
            xReturn = -pdFREERTOS_ERRNO_ECANCELED;
        }
        else
        {
            /* The IP-task will set the 'eSOCKET_BOUND' bit when it has done its
             * job. */
            ( void ) xEventGroupWaitBits( pxSocket->xEventGroup, ( EventBits_t ) eSOCKET_BOUND, pdTRUE /*xClearOnExit*/, pdFALSE /*xWaitAllBits*/, portMAX_DELAY );

            if( !socketSOCKET_IS_BOUND( pxSocket ) )
            {
                xReturn = -pdFREERTOS_ERRNO_EINVAL;
            }
        }
    }

    return xReturn;
}
/*-----------------------------------------------------------*/

/**
<<<<<<< HEAD
 * @brief Internal version of bind() that should not be called directly.
 *        'xInternal' is used for TCP sockets only: it allows to have several
 *        (connected) child sockets bound to the same server port.
 *
 * @param[in] pxSocket The socket is to be bound.
 * @param[in] pxBindAddress The port to which this socket should be bound.
 * @param[in] uxAddressLength The address length.
 * @param[in] xInternal pdTRUE is calling internally, else pdFALSE.
 *
 * @return If the socket was bound to a port successfully, then a 0 is returned.
 *         Or else, an error code is returned.
=======
 * @brief : Bind a socket to a port number.
 * @param[in] pxSocket  The socket to be bound.
 * @param[in] pxAddress  The socket will be bound to this address.
 * @param[in] pxSocketList  will either point to xBoundUDPSocketsList or
 *                           xBoundTCPSocketsList.
 * @param[in] xInternal  pdTRUE if this function is called 'internally', i.e.
 *                        by the IP-task.
>>>>>>> 0d64b439
 */
static BaseType_t prvSocketBindAdd( FreeRTOS_Socket_t * pxSocket,
                                    const struct freertos_sockaddr * pxAddress,
                                    List_t * pxSocketList,
                                    BaseType_t xInternal )
{
    BaseType_t xReturn = 0;

    /* Check to ensure the port is not already in use.  If the bind is
     * called internally, a port MAY be used by more than one socket. */
    if( ( ( xInternal == pdFALSE ) || ( pxSocket->ucProtocol != ( uint8_t ) FREERTOS_IPPROTO_TCP ) ) &&
        ( pxListFindListItemWithValue( pxSocketList, ( TickType_t ) pxAddress->sin_port ) != NULL ) )
    {
        FreeRTOS_debug_printf( ( "vSocketBind: %sP port %d in use\n",
                                 ( pxSocket->ucProtocol == ( uint8_t ) FREERTOS_IPPROTO_TCP ) ? "TC" : "UD",
                                 FreeRTOS_ntohs( pxAddress->sin_port ) ) );
        xReturn = -pdFREERTOS_ERRNO_EADDRINUSE;
    }
    else
    {
        /* Allocate the port number to the socket.
         * This macro will set 'xBoundSocketListItem->xItemValue' */
        socketSET_SOCKET_PORT( pxSocket, pxAddress->sin_port );

        /* And also store it in a socket field 'usLocalPort' in host-byte-order,
         * mostly used for logging and debugging purposes */
        pxSocket->usLocalPort = FreeRTOS_ntohs( pxAddress->sin_port );

        #if ( ipconfigUSE_IPv6 != 0 )
            if( pxAddress->sin_family == ( uint8_t ) FREERTOS_AF_INET6 )
            {
                ( void ) memcpy( pxSocket->xLocalAddress.xIP_IPv6.ucBytes, pxAddress->sin_address.xIP_IPv6.ucBytes, sizeof( pxSocket->xLocalAddress.xIP_IPv6.ucBytes ) );
            }
            else
        #endif /* ( ipconfigUSE_IPv6 != 0 ) */
        {
            #if ( ipconfigUSE_IPv4 != 0 )
                if( pxAddress->sin_address.ulIP_IPv4 != FREERTOS_INADDR_ANY )
                {
                    pxSocket->pxEndPoint = FreeRTOS_FindEndPointOnIP_IPv4( pxAddress->sin_address.ulIP_IPv4, 7 );
                }
                else
            #endif /* ( ipconfigUSE_IPv4 != 0 ) */
            {
                /* Place holder, do nothing, MISRA compliance */
            }
        }

        if( pxSocket->pxEndPoint != NULL )
        {
            pxSocket->xLocalAddress.ulIP_IPv4 = FreeRTOS_ntohl( pxSocket->pxEndPoint->ipv4_settings.ulIPAddress );
            /*TODO Check if needed for ipv6 setting */
        }
        else
        #if ( ipconfigUSE_IPv6 != 0 )
            if( pxAddress->sin_family == ( uint8_t ) FREERTOS_AF_INET6 )
            {
                /* Socket address was set, do nothing for IPv6. */
            }
            else
        #endif /* ( ipconfigUSE_IPv6 != 0 ) */
        {
            ( void ) memset( pxSocket->xLocalAddress.xIP_IPv6.ucBytes, 0, sizeof( pxSocket->xLocalAddress.xIP_IPv6.ucBytes ) );
        }

        /* Add the socket to the list of bound ports. */
        {
            /* If the network driver can iterate through 'xBoundUDPSocketsList',
             * by calling xPortHasUDPSocket() then the IP-task must temporarily
             * suspend the scheduler to keep the list in a consistent state. */
            #if ( ipconfigETHERNET_DRIVER_FILTERS_PACKETS == 1 )
                {
                    vTaskSuspendAll();
                }
            #endif /* ipconfigETHERNET_DRIVER_FILTERS_PACKETS */

            /* Add the socket to 'xBoundUDPSocketsList' or 'xBoundTCPSocketsList' */
            vListInsertEnd( pxSocketList, &( pxSocket->xBoundSocketListItem ) );

            #if ( ipconfigETHERNET_DRIVER_FILTERS_PACKETS == 1 )
                {
                    ( void ) xTaskResumeAll();
                }
            #endif /* ipconfigETHERNET_DRIVER_FILTERS_PACKETS */
        }
    }

    return xReturn;
}
/*-----------------------------------------------------------*/

/**
 * @brief Internal version of bind() that should not be called directly.
 *        'xInternal' is used for TCP sockets only: it allows to have several
 *        (connected) child sockets bound to the same server port.
 *
 * @param[in] pxSocket The socket is to be bound.
 * @param[in] pxBindAddress The port to which this socket should be bound.
 * @param[in] uxAddressLength The address length.
 * @param[in] xInternal pdTRUE is calling internally, else pdFALSE.
 *
 * @return If the socket was bound to a port successfully, then a 0 is returned.
 *         Or else, an error code is returned.
 */
BaseType_t vSocketBind( FreeRTOS_Socket_t * pxSocket,
                        struct freertos_sockaddr * pxBindAddress,
                        size_t uxAddressLength,
                        BaseType_t xInternal )
{
    BaseType_t xReturn = 0; /* In Berkeley sockets, 0 means pass for bind(). */
    List_t * pxSocketList;
    struct freertos_sockaddr * pxAddress = pxBindAddress;

    #if ( ipconfigALLOW_SOCKET_SEND_WITHOUT_BIND == 1 )
        struct freertos_sockaddr xAddress;
    #endif /* ipconfigALLOW_SOCKET_SEND_WITHOUT_BIND */

    configASSERT( xSocketValid( pxSocket ) == pdTRUE );

    #if ( ipconfigUSE_TCP == 1 )
        if( pxSocket->ucProtocol == ( uint8_t ) FREERTOS_IPPROTO_TCP )
        {
            pxSocketList = &xBoundTCPSocketsList;
        }
        else
    #endif /* ipconfigUSE_TCP == 1 */
    {
        pxSocketList = &xBoundUDPSocketsList;
    }

    /* The function prototype is designed to maintain the expected Berkeley
     * sockets standard, but this implementation does not use all the parameters. */
    ( void ) uxAddressLength;

    #if ( ipconfigALLOW_SOCKET_SEND_WITHOUT_BIND == 1 )
        {
            /* pxAddress will be NULL if sendto() was called on a socket without the
             * socket being bound to an address. In this case, automatically allocate
             * an address to the socket.  There is a small chance that the allocated
             * port will already be in use - if that is the case, then the check below
             * [pxListFindListItemWithValue()] will result in an error being returned. */
            if( pxAddress == NULL )
            {
                pxAddress = &xAddress;
                /* Put the port to zero to be assigned later. */
                pxAddress->sin_port = 0U;
            }
        }
    #endif /* ipconfigALLOW_SOCKET_SEND_WITHOUT_BIND == 1 */

    /* Sockets must be bound before calling FreeRTOS_sendto() if
    * ipconfigALLOW_SOCKET_SEND_WITHOUT_BIND is not set to 1. */
    configASSERT( pxAddress != NULL );

    #if ( ipconfigALLOW_SOCKET_SEND_WITHOUT_BIND == 1 )
        /* pxAddress is not NULL, no testing needed. */
    #else
        if( pxAddress != NULL )
    #endif
    {
        /* Add a do-while loop to facilitate use of 'break' statements. */
        do
        {
            if( pxAddress->sin_port == 0U )
            {
                pxAddress->sin_port = prvGetPrivatePortNumber( ( BaseType_t ) pxSocket->ucProtocol );

                if( pxAddress->sin_port == ( uint16_t ) 0U )
                {
                    xReturn = -pdFREERTOS_ERRNO_EADDRNOTAVAIL;
                    break;
                }
            }

            /* If vSocketBind() is called from the API FreeRTOS_bind() it has been
             * confirmed that the socket was not yet bound to a port.  If it is called
             * from the IP-task, no such check is necessary. */

            xReturn = prvSocketBindAdd( pxSocket, pxAddress, pxSocketList, xInternal );
        } while( ipFALSE_BOOL );
    }

    #if ( ipconfigALLOW_SOCKET_SEND_WITHOUT_BIND == 0 )
        else
        {
            xReturn = -pdFREERTOS_ERRNO_EADDRNOTAVAIL;
            FreeRTOS_debug_printf( ( "vSocketBind: Socket has no address.\n" ) );
        }
    #endif

    if( xReturn != 0 )
    {
        iptraceBIND_FAILED( xSocket, ( FreeRTOS_ntohs( pxAddress->sin_port ) ) );
    }

    return xReturn;
} /* Tested */
/*-----------------------------------------------------------*/

/**
 * @brief Close a socket and free the allocated space. In case of a TCP socket:
 *        the connection will not be closed automatically. Subsequent messages
 *        for the closed socket will be responded to with a RST. The IP-task
 *        will actually close the socket, after receiving a 'eSocketCloseEvent'
 *        message.
 *
 * @param[in] xSocket the socket being closed.
 *
 * @return There are three distinct values which can be returned:
 *         0: If the xSocket is NULL/invalid.
 *         1: If the socket was successfully closed (read the brief above).
 *        -1: If the socket was valid but could not be closed because the message
 *            could not be delivered to the IP-task. Try again later.
 */
BaseType_t FreeRTOS_closesocket( Socket_t xSocket )
{
    BaseType_t xResult;

    #if ( ipconfigUSE_CALLBACKS == 1 )
        FreeRTOS_Socket_t * pxSocket = ( FreeRTOS_Socket_t * ) xSocket;
    #endif /* ipconfigUSE_CALLBACKS == 1 */
    IPStackEvent_t xCloseEvent;
    xCloseEvent.eEventType = eSocketCloseEvent;
    xCloseEvent.pvData = xSocket;

    if( xSocketValid( xSocket ) == pdFALSE )
    {
        xResult = 0;
    }
    else
    {
        #if ( ipconfigUSE_CALLBACKS == 1 )
            {
                #if ( ipconfigUSE_TCP == 1 )
                    if( pxSocket->ucProtocol == ( uint8_t ) FREERTOS_IPPROTO_TCP )
                    {
                        /* Make sure that IP-task won't call the user callback's anymore */
                        pxSocket->u.xTCP.pxHandleConnected = NULL;
                        pxSocket->u.xTCP.pxHandleReceive = NULL;
                        pxSocket->u.xTCP.pxHandleSent = NULL;
                    }
                    else
                #endif /* ipconfigUSE_TCP == 1 */

                if( pxSocket->ucProtocol == ( uint8_t ) FREERTOS_IPPROTO_UDP )
                {
                    /* Clear the two UDP handlers. */
                    pxSocket->u.xUDP.pxHandleReceive = NULL;
                    pxSocket->u.xUDP.pxHandleSent = NULL;
                }
            }
        #endif /* ipconfigUSE_CALLBACKS == 1 */

        /* Let the IP task close the socket to keep it synchronised with the
         * packet handling. */

        /* The timeout value below is only used if this function is called from
         * a user task. If this function is called by the IP-task, it may fail
         * to close the socket when the event queue is full.
         * This should only happen in case of a user call-back. */
        if( xSendEventStructToIPTask( &xCloseEvent, ( TickType_t ) portMAX_DELAY ) == pdFAIL )
        {
            FreeRTOS_debug_printf( ( "FreeRTOS_closesocket: failed\n" ) );
            xResult = -1;
        }
        else
        {
            xResult = 1;
        }
    }

    return xResult;
}

/**
 * @brief This is the internal version of FreeRTOS_closesocket(). It will
 *        be called by the IPtask only to avoid problems with synchronicity.
 *
 * @param[in] pxSocket The socket descriptor of the socket being closed.
 *
 * @return Returns NULL, always.
 */
/* MISRA Ref 17.2.1 [Sockets and limited recursion] */
/* More details at: https://github.com/FreeRTOS/FreeRTOS-Plus-TCP/blob/main/MISRA.md#rule-172 */
/* coverity[misra_c_2012_rule_17_2_violation] */
void * vSocketClose( FreeRTOS_Socket_t * pxSocket )
{
    NetworkBufferDescriptor_t * pxNetworkBuffer;

    #if ( ipconfigUSE_TCP == 1 )
        {
            /* For TCP: clean up a little more. */
            if( pxSocket->ucProtocol == ( uint8_t ) FREERTOS_IPPROTO_TCP )
            {
                #if ( ipconfigUSE_TCP_WIN == 1 )
                    {
                        if( pxSocket->u.xTCP.pxAckMessage != NULL )
                        {
                            vReleaseNetworkBufferAndDescriptor( pxSocket->u.xTCP.pxAckMessage );
                        }

                        /* Free the resources which were claimed by the tcpWin member */
                        vTCPWindowDestroy( &pxSocket->u.xTCP.xTCPWindow );
                    }
                #endif /* ipconfigUSE_TCP_WIN */

                /* Free the input and output streams */
                if( pxSocket->u.xTCP.rxStream != NULL )
                {
                    iptraceMEM_STATS_DELETE( pxSocket->u.xTCP.rxStream );
                    vPortFreeLarge( pxSocket->u.xTCP.rxStream );
                }

                if( pxSocket->u.xTCP.txStream != NULL )
                {
                    iptraceMEM_STATS_DELETE( pxSocket->u.xTCP.txStream );
                    vPortFreeLarge( pxSocket->u.xTCP.txStream );
                }

                /* In case this is a child socket, make sure the child-count of the
                 * parent socket is decreased. */
                prvTCPSetSocketCount( pxSocket );
            }
        }
    #endif /* ipconfigUSE_TCP == 1 */

    /* Socket must be unbound first, to ensure no more packets are queued on
     * it. */
    if( socketSOCKET_IS_BOUND( pxSocket ) )
    {
        /* If the network driver can iterate through 'xBoundUDPSocketsList',
         * by calling xPortHasUDPSocket(), then the IP-task must temporarily
         * suspend the scheduler to keep the list in a consistent state. */
        #if ( ipconfigETHERNET_DRIVER_FILTERS_PACKETS == 1 )
            {
                vTaskSuspendAll();
            }
        #endif /* ipconfigETHERNET_DRIVER_FILTERS_PACKETS */

        ( void ) uxListRemove( &( pxSocket->xBoundSocketListItem ) );

        #if ( ipconfigETHERNET_DRIVER_FILTERS_PACKETS == 1 )
            {
                ( void ) xTaskResumeAll();
            }
        #endif /* ipconfigETHERNET_DRIVER_FILTERS_PACKETS */
    }

    /* Now the socket is not bound the list of waiting packets can be
     * drained. */
    if( pxSocket->ucProtocol == ( uint8_t ) FREERTOS_IPPROTO_UDP )
    {
        while( listCURRENT_LIST_LENGTH( &( pxSocket->u.xUDP.xWaitingPacketsList ) ) > 0U )
        {
            pxNetworkBuffer = ( ( NetworkBufferDescriptor_t * ) listGET_OWNER_OF_HEAD_ENTRY( &( pxSocket->u.xUDP.xWaitingPacketsList ) ) );
            ( void ) uxListRemove( &( pxNetworkBuffer->xBufferListItem ) );
            vReleaseNetworkBufferAndDescriptor( pxNetworkBuffer );
        }
    }

    if( pxSocket->xEventGroup != NULL )
    {
        vEventGroupDelete( pxSocket->xEventGroup );
    }

    #if ( ipconfigUSE_TCP == 1 ) && ( ipconfigHAS_DEBUG_PRINTF != 0 )
        {
            if( pxSocket->ucProtocol == ( uint8_t ) FREERTOS_IPPROTO_TCP )
            {
                FreeRTOS_debug_printf( ( "FreeRTOS_closesocket[%s]: buffers %lu socks %lu\n",
                                         prvSocketProps( pxSocket ),
                                         uxGetNumberOfFreeNetworkBuffers(),
                                         listCURRENT_LIST_LENGTH( &xBoundTCPSocketsList ) ) );
            }
        }
    #endif /* ( ipconfigUSE_TCP == 1 ) && ( ipconfigHAS_DEBUG_PRINTF != 0 ) */

    /* And finally, after all resources have been freed, free the socket space */
    iptraceMEM_STATS_DELETE( pxSocket );
    vPortFreeSocket( pxSocket );

    return NULL;
} /* Tested */
/*-----------------------------------------------------------*/

#if ( ( ipconfigHAS_DEBUG_PRINTF != 0 ) || ( ipconfigHAS_PRINTF != 0 ) )
    const char * prvSocketProps( FreeRTOS_Socket_t * pxSocket )
    {
        /* For debugging purposes only: show some properties of a socket:
         * IP-addresses and port numbers. */
        #if ipconfigUSE_TCP == 1
            if( pxSocket->ucProtocol == ( uint8_t ) FREERTOS_IPPROTO_TCP )
            {
                switch( pxSocket->bits.bIsIPv6 ) /* LCOV_EXCL_BR_LINE Exclude this line because default case is not counted. */
                {
                    /* The use of snprintf() is discouraged by the MISRA rules.
                     * This code however, is only active when logging is used. */

                    /* The format '%pip' takes an string of 16 bytes as
                     * a parameter, which is an IPv6 address.
                     * See printf-stdarg.c */

                    #if ( ipconfigUSE_IPv4 != 0 )
                        case pdFALSE_UNSIGNED:
                            ( void ) snprintf( pucSocketProps, sizeof( pucSocketProps ), "%xip port %u to %xip port %u",
                                               ( unsigned ) pxSocket->xLocalAddress.ulIP_IPv4,
                                               pxSocket->usLocalPort,
                                               ( unsigned ) pxSocket->u.xTCP.xRemoteIP.ulIP_IPv4,
                                               pxSocket->u.xTCP.usRemotePort );
                            break;
                    #endif /* ( ipconfigUSE_IPv4 != 0 ) */

                    #if ( ipconfigUSE_IPv6 != 0 )
                        case pdTRUE_UNSIGNED:
                            ( void ) snprintf( pucSocketProps, sizeof( pucSocketProps ), "%pip port %u to %pip port %u",
                                               pxSocket->xLocalAddress.xIP_IPv6.ucBytes,
                                               pxSocket->usLocalPort,
                                               pxSocket->u.xTCP.xRemoteIP.xIP_IPv6.ucBytes,
                                               pxSocket->u.xTCP.usRemotePort );
                            break;
                    #endif /* ( ipconfigUSE_IPv6 != 0 ) */

                    default:
                        /* MISRA 16.4 Compliance */
                        break;
                }
            }
            else
        #endif /* if ipconfigUSE_TCP == 1 */

        if( pxSocket->ucProtocol == ( uint8_t ) FREERTOS_IPPROTO_UDP )
        {
            switch( pxSocket->bits.bIsIPv6 ) /* LCOV_EXCL_BR_LINE Exclude this line because default case is not counted. */
            {
                #if ( ipconfigUSE_IPv4 != 0 )
                    case pdFALSE_UNSIGNED:
                        ( void ) snprintf( pucSocketProps, sizeof( pucSocketProps ),
                                           "%xip port %u",
                                           ( unsigned ) pxSocket->xLocalAddress.ulIP_IPv4,
                                           pxSocket->usLocalPort );
                        break;
                #endif /* ( ipconfigUSE_IPv4 != 0 ) */

                #if ( ipconfigUSE_IPv6 != 0 )
                    case pdTRUE_UNSIGNED:
                        ( void ) snprintf( pucSocketProps, sizeof( pucSocketProps ),
                                           "%pip port %u",
                                           pxSocket->xLocalAddress.xIP_IPv6.ucBytes,
                                           pxSocket->usLocalPort );
                        break;
                #endif /* ( ipconfigUSE_IPv6 != 0 ) */

                default:
                    /* MISRA 16.4 Compliance */
                    break;
            }
        }
        else
        {
            /* Protocol not handled. */
        }

        return pucSocketProps;
    }
#endif /* ( ( ipconfigHAS_DEBUG_PRINTF != 0 ) || ( ipconfigHAS_PRINTF != 0 ) ) */
/*-----------------------------------------------------------*/

#if ipconfigUSE_TCP == 1

/**
 * @brief When a child socket gets closed, make sure to update the child-count of the
 *        parent. When a listening parent socket is closed, make sure to close also
 *        all orphaned child-sockets.
 *
 * @param[in] pxSocketToDelete The socket being closed.
 */
    /* MISRA Ref 17.2.1 [Sockets and limited recursion] */
    /* More details at: https://github.com/FreeRTOS/FreeRTOS-Plus-TCP/blob/main/MISRA.md#rule-172 */
    /* coverity[misra_c_2012_rule_17_2_violation] */
    /* coverity[recursive_step] */
    static void prvTCPSetSocketCount( FreeRTOS_Socket_t const * pxSocketToDelete )
    {
        const ListItem_t * pxIterator;

        /* MISRA Ref 11.3.1 [Misaligned access] */
        /* More details at: https://github.com/FreeRTOS/FreeRTOS-Plus-TCP/blob/main/MISRA.md#rule-113 */
        /* coverity[misra_c_2012_rule_11_3_violation] */
        const ListItem_t * pxEnd = ( ( const ListItem_t * ) &( xBoundTCPSocketsList.xListEnd ) );
        FreeRTOS_Socket_t * pxOtherSocket;
        uint16_t usLocalPort = pxSocketToDelete->usLocalPort;

        if( pxSocketToDelete->u.xTCP.eTCPState == eTCP_LISTEN )
        {
            pxIterator = listGET_NEXT( pxEnd );

            while( pxIterator != pxEnd )
            {
                pxOtherSocket = ( ( FreeRTOS_Socket_t * ) listGET_LIST_ITEM_OWNER( pxIterator ) );

                /* This needs to be done here, before calling vSocketClose. */
                pxIterator = listGET_NEXT( pxIterator );

                if( ( pxOtherSocket->u.xTCP.eTCPState != eTCP_LISTEN ) &&
                    ( pxOtherSocket->usLocalPort == usLocalPort ) &&
                    ( ( pxOtherSocket->u.xTCP.bits.bPassQueued != pdFALSE_UNSIGNED ) ||
                      ( pxOtherSocket->u.xTCP.bits.bPassAccept != pdFALSE_UNSIGNED ) ) )
                {
                    /* MISRA Ref 17.2.1 [Sockets and limited recursion] */
                    /* More details at: https://github.com/FreeRTOS/FreeRTOS-Plus-TCP/blob/main/MISRA.md#rule-172 */
                    /* coverity[misra_c_2012_rule_17_2_violation] */
                    /* coverity[recursive_step] */
                    ( void ) vSocketClose( pxOtherSocket );
                }
            }
        }
        else
        {
            for( pxIterator = listGET_NEXT( pxEnd );
                 pxIterator != pxEnd;
                 pxIterator = listGET_NEXT( pxIterator ) )
            {
                pxOtherSocket = ( ( FreeRTOS_Socket_t * ) listGET_LIST_ITEM_OWNER( pxIterator ) );

                if( ( pxOtherSocket->u.xTCP.eTCPState == eTCP_LISTEN ) &&
                    ( pxOtherSocket->usLocalPort == usLocalPort ) &&
                    ( pxOtherSocket->u.xTCP.usChildCount != 0U ) )
                {
                    pxOtherSocket->u.xTCP.usChildCount--;
                    FreeRTOS_debug_printf( ( "Lost: Socket %u now has %u / %u child%s\n",
                                             pxOtherSocket->usLocalPort,
                                             pxOtherSocket->u.xTCP.usChildCount,
                                             pxOtherSocket->u.xTCP.usBacklog,
                                             ( pxOtherSocket->u.xTCP.usChildCount == 1U ) ? "" : "ren" ) );
                    break;
                }
            }
        }
    }


#endif /* ipconfigUSE_TCP == 1 */

/*-----------------------------------------------------------*/

#if ( ipconfigUSE_TCP == 1 )

/**
 * @brief Set the value of receive/send buffer after some preliminary checks.
 *
 * @param[in] pxSocket The socket whose options are being set.
 * @param[in] lOptionName The option name: either FREERTOS_SO_SNDBUF or
 *                         FREERTOS_SO_SNDBUF.
 * @param[in] pvOptionValue The value of the option being set.
 *
 * @return If there is no error, then 0 is returned. Or a negative errno
 *         value is returned.
 */
    static BaseType_t prvSockopt_so_buffer( FreeRTOS_Socket_t * pxSocket,
                                            int32_t lOptionName,
                                            const void * pvOptionValue )
    {
        uint32_t ulNewValue;
        BaseType_t xReturn;

        if( pxSocket->ucProtocol != ( uint8_t ) FREERTOS_IPPROTO_TCP )
        {
            FreeRTOS_debug_printf( ( "Set SO_%sBUF: wrong socket type\n",
                                     ( lOptionName == FREERTOS_SO_SNDBUF ) ? "SND" : "RCV" ) );
            xReturn = -pdFREERTOS_ERRNO_EINVAL;
        }
        else if( ( ( lOptionName == FREERTOS_SO_SNDBUF ) && ( pxSocket->u.xTCP.txStream != NULL ) ) ||
                 ( ( lOptionName == FREERTOS_SO_RCVBUF ) && ( pxSocket->u.xTCP.rxStream != NULL ) ) )
        {
            FreeRTOS_debug_printf( ( "Set SO_%sBUF: buffer already created\n",
                                     ( lOptionName == FREERTOS_SO_SNDBUF ) ? "SND" : "RCV" ) );
            xReturn = -pdFREERTOS_ERRNO_EINVAL;
        }
        else
        {
            ulNewValue = *( ( const uint32_t * ) pvOptionValue );

            if( lOptionName == FREERTOS_SO_SNDBUF )
            {
                /* Round up to nearest MSS size */
                ulNewValue = FreeRTOS_round_up( ulNewValue, ( uint32_t ) pxSocket->u.xTCP.usMSS );
                pxSocket->u.xTCP.uxTxStreamSize = ulNewValue;
            }
            else
            {
                pxSocket->u.xTCP.uxRxStreamSize = ulNewValue;
            }

            xReturn = 0;
        }

        return xReturn;
    }
#endif /* ipconfigUSE_TCP == 1 */
/*-----------------------------------------------------------*/

#if ( ipconfigUSE_CALLBACKS == 1 )

/**
 * @brief Set a callback function for either a TCP or a UDP socket.
 *        The callback function will be called on-connect, on-send
 *        or on-receive.
 *
 * @param[in] pxSocket The socket whose options are being set.
 * @param[in] lOptionName The option name like FREERTOS_SO_xxx_HANDLER.
 * @param[in] pvOptionValue A pointer to a 'F_TCP_UDP_Handler_t',
 *                           which defines the handler.
 *
 * @return If there is no error, then 0 is returned. Or a negative errno
 *         value is returned.
 */
    BaseType_t prvSetOptionCallback( FreeRTOS_Socket_t * pxSocket,
                                     int32_t lOptionName,
                                     const void * pvOptionValue )
    {
        BaseType_t xReturn = 0;

        #if ( ipconfigUSE_TCP == 1 )
            {
                UBaseType_t uxProtocol;

                if( ( lOptionName == FREERTOS_SO_UDP_RECV_HANDLER ) ||
                    ( lOptionName == FREERTOS_SO_UDP_SENT_HANDLER ) )
                {
                    uxProtocol = ( UBaseType_t ) FREERTOS_IPPROTO_UDP;
                }
                else
                {
                    uxProtocol = ( UBaseType_t ) FREERTOS_IPPROTO_TCP;
                }

                if( pxSocket->ucProtocol != ( uint8_t ) uxProtocol )
                {
                    xReturn = -pdFREERTOS_ERRNO_EINVAL;
                }
            }
        #else /* if ( ipconfigUSE_TCP == 1 ) */
            {
                /* No need to check if the socket has the right
                 * protocol, because only UDP sockets can be created. */
            }
        #endif /* ipconfigUSE_TCP */

        if( xReturn == 0 )
        {
            switch( lOptionName ) /* LCOV_EXCL_BR_LINE Exclude this line because default case is checked before calling. */
            {
                #if ipconfigUSE_TCP == 1
                    case FREERTOS_SO_TCP_CONN_HANDLER:
                        pxSocket->u.xTCP.pxHandleConnected = ( ( const F_TCP_UDP_Handler_t * ) pvOptionValue )->pxOnTCPConnected;
                        break;

                    case FREERTOS_SO_TCP_RECV_HANDLER:
                        pxSocket->u.xTCP.pxHandleReceive = ( ( const F_TCP_UDP_Handler_t * ) pvOptionValue )->pxOnTCPReceive;
                        break;

                    case FREERTOS_SO_TCP_SENT_HANDLER:
                        pxSocket->u.xTCP.pxHandleSent = ( ( const F_TCP_UDP_Handler_t * ) pvOptionValue )->pxOnTCPSent;
                        break;
                #endif /* ipconfigUSE_TCP */
                case FREERTOS_SO_UDP_RECV_HANDLER:
                    pxSocket->u.xUDP.pxHandleReceive = ( ( const F_TCP_UDP_Handler_t * ) pvOptionValue )->pxOnUDPReceive;
                    break;

                case FREERTOS_SO_UDP_SENT_HANDLER:
                    pxSocket->u.xUDP.pxHandleSent = ( ( const F_TCP_UDP_Handler_t * ) pvOptionValue )->pxOnUDPSent;
                    break;

                default:                                /* LCOV_EXCL_LINE Exclude this line because default case is checked before calling. */
                    xReturn = -pdFREERTOS_ERRNO_EINVAL; /* LCOV_EXCL_LINE Exclude this line because default case is checked before calling. */
                    break;                              /* LCOV_EXCL_LINE Exclude this line because default case is checked before calling. */
            }
        }

        return xReturn;
    }
#endif /* ( ipconfigUSE_CALLBACKS == 1 ) */
/*-----------------------------------------------------------*/


#if ( ipconfigUSE_TCP != 0 )

/**
 * @brief Handle the socket option FREERTOS_SO_WIN_PROPERTIES, which sets
 *        the sizes of the TCP windows and the sizes of the stream buffers.
 *
 * @param[in] pxSocket The socket whose options are being set.
 * @param[in] pvOptionValue The pointer that is passed by the application.
 */
    static BaseType_t prvSetOptionTCPWindows( FreeRTOS_Socket_t * pxSocket,
                                              const void * pvOptionValue )
    {
        BaseType_t xReturn = -pdFREERTOS_ERRNO_EINVAL;
        const WinProperties_t * pxProps;

        do
        {
            IPTCPSocket_t * pxTCP = &( pxSocket->u.xTCP );

            if( pxSocket->ucProtocol != ( uint8_t ) FREERTOS_IPPROTO_TCP )
            {
                FreeRTOS_debug_printf( ( "Set SO_WIN_PROP: wrong socket type\n" ) );
                break; /* will return -pdFREERTOS_ERRNO_EINVAL */
            }

            pxProps = ( const WinProperties_t * ) pvOptionValue;

            /* Validity of txStream will be checked by the function below. */
            xReturn = prvSockopt_so_buffer( pxSocket, FREERTOS_SO_SNDBUF, &( pxProps->lTxBufSize ) );

            if( xReturn != 0 )
            {
                break; /* will return an error. */
            }

            xReturn = prvSockopt_so_buffer( pxSocket, FREERTOS_SO_RCVBUF, &( pxProps->lRxBufSize ) );

            if( xReturn != 0 )
            {
                break; /* will return an error. */
            }

            #if ( ipconfigUSE_TCP_WIN == 1 )
                {
                    pxTCP->uxRxWinSize = ( uint32_t ) pxProps->lRxWinSize; /* Fixed value: size of the TCP reception window */
                    pxTCP->uxTxWinSize = ( uint32_t ) pxProps->lTxWinSize; /* Fixed value: size of the TCP transmit window */
                }
            #else
                {
                    pxTCP->uxRxWinSize = 1U;
                    pxTCP->uxTxWinSize = 1U;
                }
            #endif

            /* In case the socket has already initialised its tcpWin,
             * adapt the window size parameters */
            if( pxTCP->xTCPWindow.u.bits.bHasInit != pdFALSE_UNSIGNED )
            {
                pxTCP->xTCPWindow.xSize.ulRxWindowLength = ( uint32_t ) ( pxTCP->uxRxWinSize * pxTCP->usMSS );
                pxTCP->xTCPWindow.xSize.ulTxWindowLength = ( uint32_t ) ( pxTCP->uxTxWinSize * pxTCP->usMSS );
            }
        }
        while( ipFALSE_BOOL );

        return xReturn;
    }
#endif /* ( ipconfigUSE_TCP != 0 ) */
/*-----------------------------------------------------------*/

#if ( ipconfigUSE_TCP != 0 )

/**
 * @brief Handle the socket option FREERTOS_SO_SET_LOW_HIGH_WATER, which sets
 *        the low- and the high-water values for TCP reception. Useful when
 *        streaming music.
 *
 * @param[in] pxSocket The socket whose options are being set.
 * @param[in] pvOptionValue The pointer that is passed by the application.
 */
    static BaseType_t prvSetOptionLowHighWater( FreeRTOS_Socket_t * pxSocket,
                                                const void * pvOptionValue )
    {
        BaseType_t xReturn = -pdFREERTOS_ERRNO_EINVAL;
        const LowHighWater_t * pxLowHighWater = ( const LowHighWater_t * ) pvOptionValue;

        if( pxSocket->ucProtocol != ( uint8_t ) FREERTOS_IPPROTO_TCP )
        {
            /* It is not allowed to access 'pxSocket->u.xTCP'. */
            FreeRTOS_debug_printf( ( "FREERTOS_SO_SET_LOW_HIGH_WATER: wrong socket type\n" ) );
        }
        else if( ( pxLowHighWater->uxLittleSpace >= pxLowHighWater->uxEnoughSpace ) ||
                 ( pxLowHighWater->uxEnoughSpace > pxSocket->u.xTCP.uxRxStreamSize ) )
        {
            /* Impossible values. */
            FreeRTOS_debug_printf( ( "FREERTOS_SO_SET_LOW_HIGH_WATER: bad values\n" ) );
        }
        else
        {
            /* Send a STOP when buffer space drops below 'uxLittleSpace' bytes. */
            pxSocket->u.xTCP.uxLittleSpace = pxLowHighWater->uxLittleSpace;
            /* Send a GO when buffer space grows above 'uxEnoughSpace' bytes. */
            pxSocket->u.xTCP.uxEnoughSpace = pxLowHighWater->uxEnoughSpace;
            xReturn = 0;
        }

        return xReturn;
    }
#endif /* ( ipconfigUSE_TCP != 0 ) */
/*-----------------------------------------------------------*/

#if ( ipconfigUSE_TCP != 0 )

/**
 * @brief Handle the socket option FREERTOS_SO_SET_FULL_SIZE.
 *        When enabled, the IP-stack will only send packets when
 *        there are at least MSS bytes to send.
 *
 * @param[in] pxSocket The socket whose options are being set.
 * @param[in] pvOptionValue The option name like FREERTOS_SO_xxx_HANDLER.
 */
    static BaseType_t prvSetOptionSetFullSize( FreeRTOS_Socket_t * pxSocket,
                                               const void * pvOptionValue )
    {
        BaseType_t xReturn = -pdFREERTOS_ERRNO_EINVAL;

        if( pxSocket->ucProtocol == ( uint8_t ) FREERTOS_IPPROTO_TCP )
        {
            if( *( ( const BaseType_t * ) pvOptionValue ) != 0 )
            {
                pxSocket->u.xTCP.xTCPWindow.u.bits.bSendFullSize = pdTRUE_UNSIGNED;
            }
            else
            {
                pxSocket->u.xTCP.xTCPWindow.u.bits.bSendFullSize = pdFALSE_UNSIGNED;
            }

            if( ( pxSocket->u.xTCP.eTCPState >= eESTABLISHED ) &&
                ( FreeRTOS_outstanding( pxSocket ) != 0 ) )
            {
                /* There might be some data in the TX-stream, less than full-size,
                 * which equals a MSS.  Wake-up the IP-task to check this. */
                pxSocket->u.xTCP.usTimeout = 1U;
                ( void ) xSendEventToIPTask( eTCPTimerEvent );
            }

            xReturn = 0;
        }

        return xReturn;
    }
#endif /* ( ipconfigUSE_TCP != 0 ) */
/*-----------------------------------------------------------*/

#if ( ipconfigUSE_TCP != 0 )

/**
 * @brief Handle the socket option FREERTOS_SO_STOP_RX.
 *        Used in applications with streaming audio: tell the peer
 *        to stop or continue sending data.
 *
<<<<<<< HEAD
 * @param[in] pxSocketToDelete The socket being closed.
=======
 * @param[in] pxSocket The TCP socket used for the connection.
 * @param[in] pvOptionValue The option name like FREERTOS_SO_xxx_HANDLER.
>>>>>>> 0d64b439
 */
    static BaseType_t prvSetOptionStopRX( FreeRTOS_Socket_t * pxSocket,
                                          const void * pvOptionValue )
    {
        BaseType_t xReturn = -pdFREERTOS_ERRNO_EINVAL;

        if( pxSocket->ucProtocol == ( uint8_t ) FREERTOS_IPPROTO_TCP )
        {
            if( *( ( const BaseType_t * ) pvOptionValue ) != 0 )
            {
                pxSocket->u.xTCP.bits.bRxStopped = pdTRUE_UNSIGNED;
            }
            else
            {
                pxSocket->u.xTCP.bits.bRxStopped = pdFALSE_UNSIGNED;
            }

            pxSocket->u.xTCP.bits.bWinChange = pdTRUE_UNSIGNED;
            pxSocket->u.xTCP.usTimeout = 1U; /* to set/clear bRxStopped */
            ( void ) xSendEventToIPTask( eTCPTimerEvent );
            xReturn = 0;
        }

        return xReturn;
    }
#endif /* ( ipconfigUSE_TCP != 0 ) */
/*-----------------------------------------------------------*/


/**
 * @brief Handle the socket options FREERTOS_SO_RCVTIMEO and
 *        FREERTOS_SO_SNDTIMEO.
 *        Used in applications with streaming audio: tell the peer
 *        to stop or continue sending data.
 *
 * @param[in] pxSocket The TCP socket used for the connection.
 * @param[in] pvOptionValue The option name like FREERTOS_SO_xxx_HANDLER.
 * @param[in] xForSend when true, handle 'FREERTOS_SO_SNDTIMEO',
 *            otherwise handle the option `FREERTOS_SO_RCVTIMEO`.
 */
static void prvSetOptionTimeout( FreeRTOS_Socket_t * pxSocket,
                                 const void * pvOptionValue,
                                 BaseType_t xForSend )
{
    TickType_t xBlockTime = *( ( const TickType_t * ) pvOptionValue );

    if( xForSend == pdTRUE )
    {
        if( pxSocket->ucProtocol == ( uint8_t ) FREERTOS_IPPROTO_UDP )
        {
            /* The send time out is capped for the reason stated in the
             * comments where ipconfigUDP_MAX_SEND_BLOCK_TIME_TICKS is defined
             * in FreeRTOSIPConfig.h (assuming an official configuration file
             * is being used. */
            if( xBlockTime > ipconfigUDP_MAX_SEND_BLOCK_TIME_TICKS )
            {
                xBlockTime = ipconfigUDP_MAX_SEND_BLOCK_TIME_TICKS;
            }
        }
        else
        {
            /* For TCP socket, it isn't necessary to limit the blocking time
             * because  the FreeRTOS_send() function does not wait for a network
             * buffer to become available. */
        }

        pxSocket->xSendBlockTime = xBlockTime;
    }
    else
    {
        pxSocket->xReceiveBlockTime = xBlockTime;
    }
}
/*-----------------------------------------------------------*/

#if ( ipconfigUSE_TCP != 0 )

/**
 * @brief Handle the socket options FREERTOS_SO_REUSE_LISTEN_SOCKET.
 *        When set, a listening socket will turn itself into a child
 *        socket when it receives a connection.
 *
 * @param[in] pxSocket The TCP socket used for the connection.
 * @param[in] pvOptionValue The option name like FREERTOS_SO_xxx_HANDLER.
 */
    static BaseType_t prvSetOptionReuseListenSocket( FreeRTOS_Socket_t * pxSocket,
                                                     const void * pvOptionValue )
    {
        BaseType_t xReturn = -pdFREERTOS_ERRNO_EINVAL;

        if( pxSocket->ucProtocol == ( uint8_t ) FREERTOS_IPPROTO_TCP )
        {
            if( *( ( const BaseType_t * ) pvOptionValue ) != 0 )
            {
                pxSocket->u.xTCP.bits.bReuseSocket = pdTRUE_UNSIGNED;
            }
            else
            {
                pxSocket->u.xTCP.bits.bReuseSocket = pdFALSE_UNSIGNED;
            }

            xReturn = 0;
        }

        return xReturn;
    }
#endif /* ( ipconfigUSE_TCP != 0 ) */
/*-----------------------------------------------------------*/

#if ( ipconfigUSE_TCP != 0 )

/**
 * @brief Handle the socket options FREERTOS_SO_CLOSE_AFTER_SEND.
 *        As soon as the last byte has been transmitted, initiate
 *        a graceful closure of the TCP connection.
 *
<<<<<<< HEAD
 * @param[in] pxSocket The socket whose options are being set.
 * @param[in] lOptionName The option name: either FREERTOS_SO_SNDBUF or
 *                         FREERTOS_SO_SNDBUF.
 * @param[in] pvOptionValue The value of the option being set.
 *
 * @return If there is no error, then 0 is returned. Or a negative errno
 *         value is returned.
=======
 * @param[in] pxSocket The TCP socket used for the connection.
 * @param[in] pvOptionValue A pointer to a binary value of size
 *            BaseType_t.
>>>>>>> 0d64b439
 */
    static BaseType_t prvSetOptionCloseAfterSend( FreeRTOS_Socket_t * pxSocket,
                                                  const void * pvOptionValue )
    {
        BaseType_t xReturn = -pdFREERTOS_ERRNO_EINVAL;

        if( pxSocket->ucProtocol == ( uint8_t ) FREERTOS_IPPROTO_TCP )
        {
            if( *( ( const BaseType_t * ) pvOptionValue ) != 0 )
            {
                pxSocket->u.xTCP.bits.bCloseAfterSend = pdTRUE_UNSIGNED;
            }
            else
            {
                pxSocket->u.xTCP.bits.bCloseAfterSend = pdFALSE_UNSIGNED;
            }

            xReturn = 0;
        }

        return xReturn;
    }
#endif /* ( ipconfigUSE_TCP != 0 ) */
/*-----------------------------------------------------------*/

/* FreeRTOS_setsockopt calls itself, but in a very limited way,
 * only when FREERTOS_SO_WIN_PROPERTIES is being set. */

/**
 * @brief Set the socket options for the given socket.
 *
 * @param[in] xSocket The socket for which the options are to be set.
 * @param[in] lLevel Not used. Parameter is used to maintain the Berkeley sockets
 *                    standard.
 * @param[in] lOptionName The name of the option to be set.
 * @param[in] pvOptionValue The value of the option to be set.
 * @param[in] uxOptionLength Not used. Parameter is used to maintain the Berkeley
 *                            sockets standard.
 *
 * @return If the option can be set with the given value, then 0 is returned. Else,
 *         an error code is returned.
 */
BaseType_t FreeRTOS_setsockopt( Socket_t xSocket,
                                int32_t lLevel,
                                int32_t lOptionName,
                                const void * pvOptionValue,
                                size_t uxOptionLength )
{
/* The standard Berkeley function returns 0 for success. */
    BaseType_t xReturn = -pdFREERTOS_ERRNO_EINVAL;
    FreeRTOS_Socket_t * pxSocket;

    pxSocket = ( FreeRTOS_Socket_t * ) xSocket;

    /* The function prototype is designed to maintain the expected Berkeley
     * sockets standard, but this implementation does not use all the parameters. */
    ( void ) lLevel;
    ( void ) uxOptionLength;

    if( xSocketValid( pxSocket ) == pdTRUE )
    {
        switch( lOptionName )
        {
            case FREERTOS_SO_RCVTIMEO:
                /* Receive time out. */
                prvSetOptionTimeout( pxSocket, pvOptionValue, pdFALSE );
                xReturn = 0;
                break;

            case FREERTOS_SO_SNDTIMEO:
                prvSetOptionTimeout( pxSocket, pvOptionValue, pdTRUE );
                xReturn = 0;
                break;

                #if ( ipconfigUDP_MAX_RX_PACKETS > 0U )
                    case FREERTOS_SO_UDP_MAX_RX_PACKETS:

                        if( pxSocket->ucProtocol != ( uint8_t ) FREERTOS_IPPROTO_UDP )
                        {
                            break; /* will return -pdFREERTOS_ERRNO_EINVAL */
                        }

                        pxSocket->u.xUDP.uxMaxPackets = *( ( const UBaseType_t * ) pvOptionValue );
                        xReturn = 0;
                        break;
                #endif /* ipconfigUDP_MAX_RX_PACKETS */

            case FREERTOS_SO_UDPCKSUM_OUT:

                /* Turn calculating of the UDP checksum on/off for this socket. If pvOptionValue
                 * is anything else than NULL, the checksum generation will be turned on. */

                if( pvOptionValue == NULL )
                {
                    pxSocket->ucSocketOptions &= ~( ( uint8_t ) FREERTOS_SO_UDPCKSUM_OUT );
                }
                else
                {
                    pxSocket->ucSocketOptions |= ( uint8_t ) FREERTOS_SO_UDPCKSUM_OUT;
                }

                xReturn = 0;
                break;

                #if ( ipconfigUSE_CALLBACKS == 1 )
                    #if ( ipconfigUSE_TCP == 1 )
                        case FREERTOS_SO_TCP_CONN_HANDLER: /* Set a callback for (dis)connection events */
                        case FREERTOS_SO_TCP_RECV_HANDLER: /* Install a callback for receiving TCP data. Supply pointer to 'F_TCP_UDP_Handler_t' (see below) */
                        case FREERTOS_SO_TCP_SENT_HANDLER: /* Install a callback for sending TCP data. Supply pointer to 'F_TCP_UDP_Handler_t' (see below) */
                    #endif /* ipconfigUSE_TCP */
                    case FREERTOS_SO_UDP_RECV_HANDLER:     /* Install a callback for receiving UDP data. Supply pointer to 'F_TCP_UDP_Handler_t' (see below) */
                    case FREERTOS_SO_UDP_SENT_HANDLER:     /* Install a callback for sending UDP data. Supply pointer to 'F_TCP_UDP_Handler_t' (see below) */
                        xReturn = prvSetOptionCallback( pxSocket, lOptionName, pvOptionValue );
                        break;
                #endif /* ipconfigUSE_CALLBACKS */

                #if ( ipconfigSOCKET_HAS_USER_SEMAPHORE != 0 )

                    /* Each socket has a semaphore on which the using task normally
                     * sleeps. */
                    case FREERTOS_SO_SET_SEMAPHORE:
                        pxSocket->pxUserSemaphore = *( ( SemaphoreHandle_t * ) pvOptionValue );
                        xReturn = 0;
                        break;
                #endif /* ipconfigSOCKET_HAS_USER_SEMAPHORE */

                #if ( ipconfigSOCKET_HAS_USER_WAKE_CALLBACK != 0 )
                    case FREERTOS_SO_WAKEUP_CALLBACK:

                        /* Each socket can have a callback function that is executed
                         * when there is an event the socket's owner might want to
                         * process. */

                        /* The type cast of the pointer expression "A" to
                         * type "B" removes const qualifier from the pointed to type. */

                        /* MISRA Ref 11.8.1 [Function pointer and use of const pointer] */
                        /* More details at: https://github.com/FreeRTOS/FreeRTOS-Plus-TCP/blob/main/MISRA.md#rule-118 */

                        /* MISRA Ref 11.1.1 [ Conversion between pointer to
                         * a function and another type ] */
                        /* More details at: https://github.com/FreeRTOS/FreeRTOS-Plus-TCP/blob/main/MISRA.md#rule-111 */
                        /* coverity[misra_c_2012_rule_11_8_violation] */
                        /* coverity[misra_c_2012_rule_11_1_violation] */
                        pxSocket->pxUserWakeCallback = ( SocketWakeupCallback_t ) pvOptionValue;
                        xReturn = 0;
                        break;
                #endif /* ipconfigSOCKET_HAS_USER_WAKE_CALLBACK */

                #if ( ipconfigUSE_TCP != 0 )
                    case FREERTOS_SO_SET_LOW_HIGH_WATER:
                        xReturn = prvSetOptionLowHighWater( pxSocket, pvOptionValue );
                        break;

                    case FREERTOS_SO_SNDBUF: /* Set the size of the send buffer, in units of MSS (TCP only) */
                    case FREERTOS_SO_RCVBUF: /* Set the size of the receive buffer, in units of MSS (TCP only) */
                        xReturn = prvSockopt_so_buffer( pxSocket, lOptionName, pvOptionValue );
                        break;

                    case FREERTOS_SO_WIN_PROPERTIES: /* Set all buffer and window properties in one call, parameter is pointer to WinProperties_t */
                        xReturn = prvSetOptionTCPWindows( pxSocket, pvOptionValue );
                        break;

                    case FREERTOS_SO_REUSE_LISTEN_SOCKET: /* If true, the server-socket will turn into a connected socket */
                        xReturn = prvSetOptionReuseListenSocket( pxSocket, pvOptionValue );
                        break;

                    case FREERTOS_SO_CLOSE_AFTER_SEND: /* As soon as the last byte has been transmitted, finalise the connection */
                        xReturn = prvSetOptionCloseAfterSend( pxSocket, pvOptionValue );
                        break;

                    case FREERTOS_SO_SET_FULL_SIZE: /* Refuse to send packets smaller than MSS  */
                        xReturn = prvSetOptionSetFullSize( pxSocket, pvOptionValue );
                        break;

                    case FREERTOS_SO_STOP_RX: /* Refuse to receive more packets. */
                        xReturn = prvSetOptionStopRX( pxSocket, pvOptionValue );
                        break;
                #endif /* ipconfigUSE_TCP == 1 */

            default:
                /* No other options are handled. */
                xReturn = -pdFREERTOS_ERRNO_ENOPROTOOPT;
                break;
        }
    }
    else
    {
        xReturn = -pdFREERTOS_ERRNO_EINVAL;
    }

    return xReturn;
} /* Tested */

/*-----------------------------------------------------------*/

/**
 * @brief Find an available port number per https://tools.ietf.org/html/rfc6056.
 *
 * @param[in] xProtocol FREERTOS_IPPROTO_TCP/FREERTOS_IPPROTO_UDP.
 *
 * @return If an available protocol port is found then that port number is returned.
 *         Or else, 0 is returned.
 */
static uint16_t prvGetPrivatePortNumber( BaseType_t xProtocol )
{
    const uint16_t usEphemeralPortCount =
        socketAUTO_PORT_ALLOCATION_MAX_NUMBER - ( socketAUTO_PORT_ALLOCATION_START_NUMBER - 1U );
    uint16_t usIterations = usEphemeralPortCount;
    uint32_t ulRandomSeed = 0;
    uint16_t usResult = 0;
    const List_t * pxList;

    #if ipconfigUSE_TCP == 1
        if( xProtocol == ( BaseType_t ) FREERTOS_IPPROTO_TCP )
        {
            pxList = &xBoundTCPSocketsList;
        }
        else
    #endif
    {
        pxList = &xBoundUDPSocketsList;
    }

    /* Avoid compiler warnings if ipconfigUSE_TCP is not defined. */
    ( void ) xProtocol;

    /* Find the next available port using the random seed as a starting
     * point. */
    do
    {
        /* Only proceed if the random number generator succeeded. */
        if( xApplicationGetRandomNumber( &( ulRandomSeed ) ) == pdFALSE )
        {
            break;
        }

        /* Map the random to a candidate port. */
        usResult =
            socketAUTO_PORT_ALLOCATION_START_NUMBER +
            ( ( ( uint16_t ) ulRandomSeed ) % usEphemeralPortCount );

        /* Check if there's already an open socket with the same protocol
         * and port. */
        if( NULL == pxListFindListItemWithValue(
                pxList,
                ( TickType_t ) FreeRTOS_htons( usResult ) ) )
        {
            usResult = FreeRTOS_htons( usResult );
            break;
        }
        else
        {
            usResult = 0;
        }

        usIterations--;
    }
    while( usIterations > 0U );

    return usResult;
}
/*-----------------------------------------------------------*/

/**
 * @brief Find a list item associated with the wanted-item.
 *
 * @param[in] pxList The list through which the search is to be conducted.
 * @param[in] xWantedItemValue The wanted item whose association is to be found.
 *
 * @return The list item holding the value being searched for. If nothing is found,
 *         then a NULL is returned.
 */
static const ListItem_t * pxListFindListItemWithValue( const List_t * pxList,
                                                       TickType_t xWantedItemValue )
{
    const ListItem_t * pxResult = NULL;

    if( ( xIPIsNetworkTaskReady() != pdFALSE ) && ( pxList != NULL ) )
    {
        const ListItem_t * pxIterator;

        /* MISRA Ref 11.3.1 [Misaligned access] */
        /* More details at: https://github.com/FreeRTOS/FreeRTOS-Plus-TCP/blob/main/MISRA.md#rule-113 */
        /* coverity[misra_c_2012_rule_11_3_violation] */
        const ListItem_t * pxEnd = ( ( const ListItem_t * ) &( pxList->xListEnd ) );

        for( pxIterator = listGET_NEXT( pxEnd );
             pxIterator != pxEnd;
             pxIterator = listGET_NEXT( pxIterator ) )
        {
            if( listGET_LIST_ITEM_VALUE( pxIterator ) == xWantedItemValue )
            {
                pxResult = pxIterator;
                break;
            }
        }
    }

    return pxResult;
} /* Tested */

/*-----------------------------------------------------------*/

/**
 * @brief Find the UDP socket corresponding to the port number.
 *
 * @param[in] uxLocalPort The port whose corresponding bound UDP socket
 *                         is to be found.
 *
 * @return The socket owning the port if found or else NULL.
 */
FreeRTOS_Socket_t * pxUDPSocketLookup( UBaseType_t uxLocalPort )
{
    const ListItem_t * pxListItem;
    FreeRTOS_Socket_t * pxSocket = NULL;

    /* Looking up a socket is quite simple, find a match with the local port.
     *
     * See if there is a list item associated with the port number on the
     * list of bound sockets. */
    pxListItem = pxListFindListItemWithValue( &xBoundUDPSocketsList, ( TickType_t ) uxLocalPort );

    if( pxListItem != NULL )
    {
        /* The owner of the list item is the socket itself. */
        pxSocket = ( ( FreeRTOS_Socket_t * ) listGET_LIST_ITEM_OWNER( pxListItem ) );
        configASSERT( pxSocket != NULL );
    }

    return pxSocket;
}

/*-----------------------------------------------------------*/

#define sockDIGIT_COUNT    ( 3U ) /**< Each nibble is expressed in at most 3 digits such as "192". */

/**
 * @brief Convert the 32-bit representation of the IP-address to the dotted decimal
 *        notation after some checks.
 *        A safe alternative is FreeRTOS_inet_ntop4().
 *
 * @param[in] ulIPAddress 32-bit representation of the IP-address.
 * @param[out] pcBuffer The buffer where the dotted decimal representation will be
 *                      stored if all checks pass. The buffer must be at least 16
 *                      bytes long.
 *
 * @return The pointer returned will be same as pcBuffer and will have the address
 *         stored in the location.
 */
const char * FreeRTOS_inet_ntoa( uint32_t ulIPAddress,
                                 char * pcBuffer )
{
    socklen_t uxNibble;
    socklen_t uxIndex = 0;
    const uint8_t * pucAddress = ( const uint8_t * ) &( ulIPAddress );
    const char * pcResult = pcBuffer;

    for( uxNibble = 0; uxNibble < ipSIZE_OF_IPv4_ADDRESS; uxNibble++ )
    {
        uint8_t pucDigits[ sockDIGIT_COUNT ];
        uint8_t ucValue = pucAddress[ uxNibble ];
        socklen_t uxSource = ( socklen_t ) sockDIGIT_COUNT - ( socklen_t ) 1U;

        for( ; ; )
        {
            pucDigits[ uxSource ] = ucValue % ( uint8_t ) 10U;
            ucValue /= ( uint8_t ) 10U;

            if( uxSource == 1U )
            {
                break;
            }

            uxSource--;
        }

        pucDigits[ 0 ] = ucValue;

        /* Skip leading zeros. */
        for( uxSource = 0; uxSource < ( ( socklen_t ) sockDIGIT_COUNT - ( socklen_t ) 1U ); uxSource++ )
        {
            if( pucDigits[ uxSource ] != 0U )
            {
                break;
            }
        }

        for( ; uxSource < ( socklen_t ) sockDIGIT_COUNT; uxSource++ )
        {
            pcBuffer[ uxIndex ] = ( char ) ( pucDigits[ uxSource ] + ( char ) '0' );
            uxIndex++;
        }

        if( uxNibble < ( ipSIZE_OF_IPv4_ADDRESS - 1U ) )
        {
            pcBuffer[ uxIndex ] = '.';
        }
        else
        {
            pcBuffer[ uxIndex ] = '\0';
        }

        uxIndex++;
    }

    return pcResult;
}
/*-----------------------------------------------------------*/

/**
 * @brief Convert the dotted decimal format of the IP-address to the 32-bit representation.
 *
 * @param[in] xAddressFamily The Address family to which the IP-address belongs to. Only
 *                            FREERTOS_AF_INET (IPv4) is supported.
 * @param[in] pcSource Pointer to the string holding the dotted decimal representation of
 *                      the IP-address.
 * @param[out] pvDestination The pointer to the address struct/variable where the converted
 *                            IP-address will be stored. The buffer must be 4 bytes long
 *                            in case of a IPv4 address.
 *
 * @return If all checks pass, then pdPASS is returned or else pdFAIL is returned.
 */
BaseType_t FreeRTOS_inet_pton( BaseType_t xAddressFamily,
                               const char * pcSource,
                               void * pvDestination )
{
    BaseType_t xResult;

    /* Printable string to struct sockaddr. */
    switch( xAddressFamily )
    {
        #if ( ipconfigUSE_IPv4 != 0 )
            case FREERTOS_AF_INET:
                xResult = FreeRTOS_inet_pton4( pcSource, pvDestination );
                break;
        #endif /* ( ipconfigUSE_IPv4 != 0 ) */

        #if ( ipconfigUSE_IPv6 != 0 )
            case FREERTOS_AF_INET6:
                xResult = FreeRTOS_inet_pton6( pcSource, pvDestination );
                break;
        #endif /* ( ipconfigUSE_IPv6 != 0 ) */

        default:
            xResult = -pdFREERTOS_ERRNO_EAFNOSUPPORT;
            break;
    }

    return xResult;
}
/*-----------------------------------------------------------*/

/**
 * @brief Convert the 32-bit representation of the IP-address to the dotted
 *        decimal format based on the Address Family. (Only FREERTOS_AF_INET
 *        is allowed).
 *
 * @param[in] xAddressFamily The address family of the IP-address.
 * @param[in] pvSource Pointer to the 32-bit representation of IP-address.
 * @param[out] pcDestination The pointer to the character array where the dotted
 *                            decimal address will be stored if every check does pass.
 * @param[in] uxSize Size of the character array. This value makes sure that the code
 *                    doesn't write beyond it's bounds.
 *
 * @return If every check does pass, then the pointer to the pcDestination is returned
 *         holding the dotted decimal format of IP-address. Else, a NULL is returned.
 */
const char * FreeRTOS_inet_ntop( BaseType_t xAddressFamily,
                                 const void * pvSource,
                                 char * pcDestination,
                                 socklen_t uxSize )
{
    const char * pcResult;

    /* Printable struct sockaddr to string. */
    switch( xAddressFamily )
    {
<<<<<<< HEAD
        case FREERTOS_AF_INET:
            pcResult = FreeRTOS_inet_ntop4( pvSource, pcDestination, uxSize );
            break;
=======
        #if ( ipconfigUSE_IPv4 != 0 )
            case FREERTOS_AF_INET4:
                pcResult = FreeRTOS_inet_ntop4( pvSource, pcDestination, uxSize );
                break;
        #endif /* ( ipconfigUSE_IPv4 != 0 ) */

        #if ( ipconfigUSE_IPv6 != 0 )
            case FREERTOS_AF_INET6:
                pcResult = FreeRTOS_inet_ntop6( pvSource, pcDestination, uxSize );
                break;
        #endif /* ( ipconfigUSE_IPv6 != 0 ) */
>>>>>>> 0d64b439

        default:
            /* errno should be set to pdFREERTOS_ERRNO_EAFNOSUPPORT. */
            pcResult = NULL;
            break;
<<<<<<< HEAD
    }

    return pcResult;
}
/*-----------------------------------------------------------*/

/**
 * @brief Convert the 32-bit representation of the IP-address to the dotted decimal format.
 *
 * @param[in] pvSource The pointer to the 32-bit representation of the IP-address.
 * @param[out] pcDestination The pointer to a character array where the string of the
 *                           dotted decimal IP format.
 * @param[in] uxSize Size of the character array. This value makes sure that the code
 *                    doesn't write beyond it's bounds.
 *
 * @return The pointer to the string holding the dotted decimal format of the IP-address. If
 *         everything passes correctly, then the pointer being returned is the same as
 *         pcDestination, else a NULL is returned.
 */
const char * FreeRTOS_inet_ntop4( const void * pvSource,
                                  char * pcDestination,
                                  socklen_t uxSize )
{
    uint32_t ulIPAddress;
    void * pvCopyDest;
    const char * pcReturn;

    if( uxSize < 16U )
    {
        /* There must be space for "255.255.255.255". */
        pcReturn = NULL;
    }
    else
    {
        pvCopyDest = ( void * ) &ulIPAddress;
        ( void ) memcpy( pvCopyDest, pvSource, sizeof( ulIPAddress ) );
        ( void ) FreeRTOS_inet_ntoa( ulIPAddress, pcDestination );
        pcReturn = pcDestination;
=======
>>>>>>> 0d64b439
    }

    return pcResult;
}
/*-----------------------------------------------------------*/

/**
 * @brief Convert an ASCII character to its corresponding hexadecimal value.
 *        Accepted characters are 0-9, a-f, and A-F.
 *
 * @param[in] cChar The character to be converted.
 *
 * @return The hexadecimal value, between 0 and 15.
 *         When the character is not valid, socketINVALID_HEX_CHAR will be returned.
 */

uint8_t ucASCIIToHex( char cChar )
{
    char cValue = cChar;
    uint8_t ucNew;

    if( ( cValue >= '0' ) && ( cValue <= '9' ) )
    {
        cValue -= ( char ) '0';
        /* The value will be between 0 and 9. */
        ucNew = ( uint8_t ) cValue;
    }
    else if( ( cValue >= 'a' ) && ( cValue <= 'f' ) )
    {
        cValue -= ( char ) 'a';
        ucNew = ( uint8_t ) cValue;
        /* The value will be between 10 and 15. */
        ucNew += ( uint8_t ) 10;
    }
    else if( ( cValue >= 'A' ) && ( cValue <= 'F' ) )
    {
        cValue -= ( char ) 'A';
        ucNew = ( uint8_t ) cValue;
        /* The value will be between 10 and 15. */
        ucNew += ( uint8_t ) 10;
    }
    else
    {
        /* The character does not represent a valid hex number, return 255. */
        ucNew = ( uint8_t ) socketINVALID_HEX_CHAR;
    }

    return ucNew;
}

/*-----------------------------------------------------------*/

/**
 * @brief This function converts a 48-bit MAC address to a human readable string.
 *
 * @param[in] pucSource A pointer to an array of 6 bytes.
 * @param[out] pcTarget A buffer that is 18 bytes long, it will contain the resulting string.
 * @param[in] cTen Either an 'A' or an 'a'. It determines whether the hex numbers will use
 *                  capital or small letters.
 * @param[in] cSeparator The separator that should appear between the bytes, either ':' or '-'.
 */
void FreeRTOS_EUI48_ntop( const uint8_t * pucSource,
                          char * pcTarget,
                          char cTen,
                          char cSeparator )
{
    size_t uxIndex;
    size_t uxNibble;
    size_t uxTarget = 0U;

    for( uxIndex = 0U; uxIndex < ipMAC_ADDRESS_LENGTH_BYTES; uxIndex++ )
    {
        uint8_t ucByte = pucSource[ uxIndex ];

        for( uxNibble = 0; uxNibble < 2U; uxNibble++ )
        {
            uint8_t ucNibble;
            char cResult;

            if( uxNibble == 0U )
            {
                ucNibble = ucByte >> 4;
            }
            else
            {
                ucNibble = ucByte & 0x0FU;
            }

            if( ucNibble <= 0x09U )
            {
                cResult = '0';
<<<<<<< HEAD
                cResult = ( char ) ( ( uint8_t ) cResult + ucNibble );
=======
                cResult = ( char ) ( cResult + ucNibble );
>>>>>>> 0d64b439
            }
            else
            {
                cResult = cTen; /* Either 'a' or 'A' */
<<<<<<< HEAD
                cResult = ( char ) ( ( uint8_t ) cResult + ( ucNibble - 10U ) );
=======
                cResult = ( char ) ( cResult + ( ucNibble - 10U ) );
>>>>>>> 0d64b439
            }

            pcTarget[ uxTarget ] = cResult;
            uxTarget++;
        }

        if( uxIndex == ( ipMAC_ADDRESS_LENGTH_BYTES - 1U ) )
        {
            pcTarget[ uxTarget ] = ( char ) 0;
            uxTarget++;
        }
        else
        {
            pcTarget[ uxTarget ] = cSeparator;
            uxTarget++;
        }
    }
}
/*-----------------------------------------------------------*/

/**
 * @brief This function converts a human readable string, representing an 48-bit MAC address,
 *        into a 6-byte address. Valid inputs are e.g. "62:48:5:83:A0:b2" and "0-12-34-fe-dc-ba".
 *
 * @param[in] pcSource The null terminated string to be parsed.
 * @param[out] pucTarget A buffer that is 6 bytes long, it will contain the MAC address.
 *
 * @return pdTRUE in case the string got parsed correctly, otherwise pdFALSE.
 */
BaseType_t FreeRTOS_EUI48_pton( const char * pcSource,
                                uint8_t * pucTarget )
{
    BaseType_t xResult = pdFALSE;
    size_t uxByteNr = 0U;
    size_t uxSourceIndex;
    size_t uxNibbleCount = 0U;
    size_t uxLength = strlen( pcSource );
    uint32_t uxSum = 0U;
    uint8_t ucHex;
    char cChar;

    /* Ignore the following line from branch coverage since the exits from this loop are
     * covered by break statements. The loop is kept as is to future proof the code against
     * any changes. LCOV_EXCL_BR_START */
    for( uxSourceIndex = 0U; uxSourceIndex <= uxLength; uxSourceIndex++ )
    /* LCOV_EXCL_BR_STOP */
    {
        cChar = pcSource[ uxSourceIndex ];
        ucHex = ucASCIIToHex( cChar );

        if( ucHex != socketINVALID_HEX_CHAR )
        {
            /* A valid nibble was found. Shift it into the accumulator. */
            uxSum = uxSum << 4;

            if( uxSum > 0xffU )
            {
                /* A hex value was too big. */
                break;
            }

            uxSum |= ucHex;
            uxNibbleCount++;
        }
        else
        {
            if( uxNibbleCount != 2U )
            {
                /* Each number should have 2 nibbles. */
                break;
            }

            pucTarget[ uxByteNr ] = ( uint8_t ) uxSum;
            uxSum = 0U;
            uxNibbleCount = 0U;
            uxByteNr++;

            if( uxByteNr == ipMAC_ADDRESS_LENGTH_BYTES )
            {
                xResult = pdTRUE;
                break;
            }

            if( ( cChar != ':' ) && ( cChar != '-' ) )
            {
                /* Invalid character. */
                break;
            }
        }
    }

    return xResult;
}
/*-----------------------------------------------------------*/

<<<<<<< HEAD
/**
 * @brief This function converts the character string pcSource into a network address
 *        structure, then copies the network address structure to pvDestination.
 *        pvDestination is written in network byte order.
 *
 * @param[in] pcSource The character string in holding the IP address.
 * @param[out] pvDestination The returned network address in 32-bit network-endian format.
 *
 * @return pdPASS if the translation was successful or else pdFAIL.
 */
BaseType_t FreeRTOS_inet_pton4( const char * pcSource,
                                void * pvDestination )
{
    const uint32_t ulDecimalBase = 10U;
    uint8_t ucOctet[ socketMAX_IP_ADDRESS_OCTETS ];
    uint32_t ulReturn = 0U, ulValue;
    UBaseType_t uxOctetNumber;
    BaseType_t xResult = pdPASS;
    const char * pcIPAddress = pcSource;
    const void * pvCopySource;

    ( void ) memset( pvDestination, 0, sizeof( ulReturn ) );

    /* Translate "192.168.2.100" to a 32-bit number, network-endian. */
    for( uxOctetNumber = 0U; uxOctetNumber < socketMAX_IP_ADDRESS_OCTETS; uxOctetNumber++ )
    {
        ulValue = 0U;

        if( pcIPAddress[ 0 ] == '0' )
        {
            /* Test for the sequence "0[0-9]", which would make it an octal representation. */
            if( ( pcIPAddress[ 1 ] >= '0' ) && ( pcIPAddress[ 1 ] <= '9' ) )
            {
                FreeRTOS_printf( ( "Octal representation of IP-addresses is not supported." ) );
                /* Don't support octal numbers. */
                xResult = pdFAIL;
                break;
            }
        }

        while( ( *pcIPAddress >= '0' ) && ( *pcIPAddress <= '9' ) )
        {
            BaseType_t xChar;

            /* Move previous read characters into the next decimal
             * position. */
            ulValue *= ulDecimalBase;

            /* Add the binary value of the ascii character. */
            xChar = ( BaseType_t ) pcIPAddress[ 0 ];
            xChar = xChar - ( BaseType_t ) '0';
            ulValue += ( uint32_t ) xChar;

            /* Move to next character in the string. */
            pcIPAddress++;
        }

        /* Check characters were read. */
        if( pcIPAddress == pcSource )
        {
            xResult = pdFAIL;
        }

        /* Check the value fits in an 8-bit number. */
        if( ulValue > 0xffU )
        {
            xResult = pdFAIL;
        }
        else
        {
            ucOctet[ uxOctetNumber ] = ( uint8_t ) ulValue;

            /* Check the next character is as expected. */
            if( uxOctetNumber < ( socketMAX_IP_ADDRESS_OCTETS - 1U ) )
            {
                if( *pcIPAddress != '.' )
                {
                    xResult = pdFAIL;
                }
                else
                {
                    /* Move past the dot. */
                    pcIPAddress++;
                }
            }
        }

        if( xResult == pdFAIL )
        {
            /* No point going on. */
            break;
        }
    }

    if( *pcIPAddress != ( char ) 0 )
    {
        /* Expected the end of the string. */
        xResult = pdFAIL;
    }

    if( uxOctetNumber != socketMAX_IP_ADDRESS_OCTETS )
    {
        /* Didn't read enough octets. */
        xResult = pdFAIL;
    }

    if( xResult == pdPASS )
    {
        /* lint: ucOctet has been set because xResult == pdPASS. */
        ulReturn = FreeRTOS_inet_addr_quick( ucOctet[ 0 ], ucOctet[ 1 ], ucOctet[ 2 ], ucOctet[ 3 ] );
    }
    else
    {
        ulReturn = 0U;
    }

    if( xResult == pdPASS )
    {
        pvCopySource = ( const void * ) &ulReturn;
        ( void ) memcpy( pvDestination, pvCopySource, sizeof( ulReturn ) );
    }

    return xResult;
}
/*-----------------------------------------------------------*/
=======
#if ( ipconfigUSE_IPv4 != 0 )
>>>>>>> 0d64b439

/**
 * @brief Convert the IP address from "w.x.y.z" (dotted decimal) format to the 32-bit format.
 *
 * @param[in] pcIPAddress The character string pointer holding the IP-address in the "W.X.Y.Z"
 *                         (dotted decimal) format.
 *
 * @return The 32-bit representation of IP(v4) address.
 */
    uint32_t FreeRTOS_inet_addr( const char * pcIPAddress )
    {
        uint32_t ulReturn = 0U;

        /* inet_pton AF_INET target is a 4-byte 'struct in_addr'. */
        if( pdFAIL == FreeRTOS_inet_pton4( pcIPAddress, &( ulReturn ) ) )
        {
            /* Return 0 if translation failed. */
            ulReturn = 0U;
        }

        return ulReturn;
    }
    /*-----------------------------------------------------------*/
#endif /* ipconfigUSE_IPv4 != 0 ) */

/**
 * @brief Function to get the local address and IP port of the given socket.
 *
 * @param[in] xSocket Socket whose port is to be added to the pxAddress.
 * @param[out] pxAddress Structure in which the IP address and the port number
 *                        is returned.
 *
 * @return Size of the freertos_sockaddr structure.
 */
size_t FreeRTOS_GetLocalAddress( ConstSocket_t xSocket,
                                 struct freertos_sockaddr * pxAddress )
{
    const FreeRTOS_Socket_t * pxSocket = ( const FreeRTOS_Socket_t * ) xSocket;

    switch( pxSocket->bits.bIsIPv6 ) /* LCOV_EXCL_BR_LINE Exclude this line because default case is not counted. */
    {
        #if ( ipconfigUSE_IPv4 != 0 )
            case pdFALSE_UNSIGNED:
                pxAddress->sin_family = FREERTOS_AF_INET;
                pxAddress->sin_len = ( uint8_t ) sizeof( *pxAddress );
                /* IP address of local machine. */
                pxAddress->sin_address.ulIP_IPv4 = FreeRTOS_htonl( pxSocket->xLocalAddress.ulIP_IPv4 );

                /* Local port on this machine. */
                pxAddress->sin_port = FreeRTOS_htons( pxSocket->usLocalPort );
                break;
        #endif /* ( ipconfigUSE_IPv4 != 0 ) */

        #if ( ipconfigUSE_IPv6 != 0 )
            case pdTRUE_UNSIGNED:
                pxAddress->sin_family = FREERTOS_AF_INET6;
                /* IP address of local machine. */
                ( void ) memcpy( pxAddress->sin_address.xIP_IPv6.ucBytes, pxSocket->xLocalAddress.xIP_IPv6.ucBytes, sizeof( pxAddress->sin_address.xIP_IPv6.ucBytes ) );
                /* Local port on this machine. */
                pxAddress->sin_port = FreeRTOS_htons( pxSocket->usLocalPort );
                break;
        #endif /* ( ipconfigUSE_IPv6 != 0 ) */

        default:
            /* MISRA 16.4 Compliance */
            break;
    }

    return sizeof( *pxAddress );
}

/*-----------------------------------------------------------*/

/**
 * @brief Wake up the user of the given socket through event-groups.
 *
 * @param[in] pxSocket The socket whose user is to be woken up.
 */
void vSocketWakeUpUser( FreeRTOS_Socket_t * pxSocket )
{
/* _HT_ must work this out, now vSocketWakeUpUser will be called for any important
 * event or transition */
    #if ( ipconfigSOCKET_HAS_USER_SEMAPHORE == 1 )
        {
            if( pxSocket->pxUserSemaphore != NULL )
            {
                ( void ) xSemaphoreGive( pxSocket->pxUserSemaphore );
            }
        }
    #endif /* ipconfigSOCKET_HAS_USER_SEMAPHORE */

    #if ( ipconfigSOCKET_HAS_USER_WAKE_CALLBACK == 1 )
        {
            if( pxSocket->pxUserWakeCallback != NULL )
            {
                pxSocket->pxUserWakeCallback( pxSocket );
            }
        }
    #endif /* ipconfigSOCKET_HAS_USER_WAKE_CALLBACK */

    #if ( ipconfigSUPPORT_SELECT_FUNCTION == 1 )
        {
            if( pxSocket->pxSocketSet != NULL )
            {
                EventBits_t xSelectBits = ( pxSocket->xEventBits >> SOCKET_EVENT_BIT_COUNT ) & ( ( EventBits_t ) eSELECT_ALL );

                if( xSelectBits != 0U )
                {
                    pxSocket->xSocketBits |= xSelectBits;
                    ( void ) xEventGroupSetBits( pxSocket->pxSocketSet->xSelectGroup, xSelectBits );
                }
            }

            pxSocket->xEventBits &= ( EventBits_t ) eSOCKET_ALL;
        }
    #endif /* ipconfigSUPPORT_SELECT_FUNCTION */

    if( ( pxSocket->xEventGroup != NULL ) && ( pxSocket->xEventBits != 0U ) )
    {
        ( void ) xEventGroupSetBits( pxSocket->xEventGroup, pxSocket->xEventBits );
    }

    pxSocket->xEventBits = 0U;
}

/*-----------------------------------------------------------*/

#if ( ipconfigETHERNET_DRIVER_FILTERS_PACKETS == 1 )

/**
 * @brief This define makes it possible for network interfaces to inspect
 *        UDP messages and see if there is any UDP socket bound to a given port
 *        number.  This is probably only useful in systems with a minimum of
 *        RAM and when lots of anonymous broadcast messages come in.
 *
 * @param[in] usPortNr the port number to look for.
 *
 * @return xFound if a socket with the port number is found.
 */
    BaseType_t xPortHasUDPSocket( uint16_t usPortNr )
    {
        BaseType_t xFound = pdFALSE;

        vTaskSuspendAll();
        {
            if( ( pxListFindListItemWithValue( &xBoundUDPSocketsList, ( TickType_t ) usPortNr ) != NULL ) )
            {
                xFound = pdTRUE;
            }
        }
        ( void ) xTaskResumeAll();

        return xFound;
    }

#endif /* ipconfigETHERNET_DRIVER_FILTERS_PACKETS */

/*-----------------------------------------------------------*/

#if ( ipconfigUSE_TCP == 1 )

/**
 * @brief Check if it makes any sense to wait for a connect event.
 *
 * @param[in] pxSocket The socket trying to connect.
 *
 * @return It may return: -EINPROGRESS, -EAGAIN, or 0 for OK.
 */
    static BaseType_t bMayConnect( FreeRTOS_Socket_t const * pxSocket )
    {
        BaseType_t xResult;

        eIPTCPState_t eState = pxSocket->u.xTCP.eTCPState;

        switch( eState )
        {
            case eCLOSED:
            case eCLOSE_WAIT:
                xResult = 0;
                break;

            case eCONNECT_SYN:
                xResult = -pdFREERTOS_ERRNO_EINPROGRESS;
                break;

            case eTCP_LISTEN:
            case eSYN_FIRST:
            case eSYN_RECEIVED:
            case eESTABLISHED:
            case eFIN_WAIT_1:
            case eFIN_WAIT_2:
            case eCLOSING:
            case eLAST_ACK:
            case eTIME_WAIT:
            default:
                xResult = -pdFREERTOS_ERRNO_EAGAIN;
                break;
        }

        return xResult;
    }


#endif /* ipconfigUSE_TCP */
/*-----------------------------------------------------------*/

#if ( ipconfigUSE_TCP == 1 )

/**
 * @brief Called from #FreeRTOS_connect(): make some checks and if allowed,
 *        send a message to the IP-task to start connecting to a remote socket.
 *
 * @param[in] pxSocket The socket attempting to connect to a remote port.
 * @param[in] pxAddress The address the socket is trying to connect to.
 *
 * @return 0 on successful checks or a negative error code.
 */
    static BaseType_t prvTCPConnectStart( FreeRTOS_Socket_t * pxSocket,
                                          struct freertos_sockaddr const * pxAddress )
    {
        BaseType_t xResult = 0;

        if( pxAddress == NULL )
        {
            /* NULL address passed to the function. Invalid value. */
            xResult = -pdFREERTOS_ERRNO_EINVAL;
        }
        else if( prvValidSocket( pxSocket, FREERTOS_IPPROTO_TCP, pdFALSE ) == pdFALSE )
        {
            /* Not a valid socket or wrong type */
            xResult = -pdFREERTOS_ERRNO_EBADF;
        }
        else if( FreeRTOS_issocketconnected( pxSocket ) > 0 )
        {
            /* The socket is already connected. */
            xResult = -pdFREERTOS_ERRNO_EISCONN;
        }
        else if( !socketSOCKET_IS_BOUND( pxSocket ) )
        {
            /* Bind the socket to the port that the client task will send from.
             * Non-standard, so the error returned is that returned by bind(). */
            xResult = FreeRTOS_bind( pxSocket, NULL, 0U );
        }
        else
        {
            /* The socket is valid, not yet connected, and already bound to a port number. */
        }

        if( xResult == 0 )
        {
            /* Check if it makes any sense to wait for a connect event, this condition
             * might change while sleeping, so it must be checked within each loop */
            xResult = bMayConnect( pxSocket ); /* -EINPROGRESS, -EAGAIN, or 0 for OK */

            /* Start the connect procedure, kernel will start working on it */
            if( xResult == 0 )
            {
                pxSocket->u.xTCP.bits.bConnPrepared = pdFALSE;
                pxSocket->u.xTCP.ucRepCount = 0U;

                switch( pxAddress->sin_family )
                {
                    #if ( ipconfigUSE_IPv6 != 0 )
                        case FREERTOS_AF_INET6:
                            pxSocket->bits.bIsIPv6 = pdTRUE_UNSIGNED;
                            FreeRTOS_printf( ( "FreeRTOS_connect: %u to %pip port %u\n",
                                               pxSocket->usLocalPort, pxAddress->sin_address.xIP_IPv6.ucBytes, FreeRTOS_ntohs( pxAddress->sin_port ) ) );
                            ( void ) memcpy( pxSocket->u.xTCP.xRemoteIP.xIP_IPv6.ucBytes, pxAddress->sin_address.xIP_IPv6.ucBytes, ipSIZE_OF_IPv6_ADDRESS );
                            break;
                    #endif /* ( ipconfigUSE_IPv6 != 0 ) */

                    #if ( ipconfigUSE_IPv4 != 0 )
                        case FREERTOS_AF_INET4:
                            pxSocket->bits.bIsIPv6 = pdFALSE_UNSIGNED;
                            FreeRTOS_printf( ( "FreeRTOS_connect: %u to %xip:%u\n",
                                               pxSocket->usLocalPort, ( unsigned int ) FreeRTOS_ntohl( pxAddress->sin_address.ulIP_IPv4 ), FreeRTOS_ntohs( pxAddress->sin_port ) ) );
                            pxSocket->u.xTCP.xRemoteIP.ulIP_IPv4 = FreeRTOS_ntohl( pxAddress->sin_address.ulIP_IPv4 );
                            break;
                    #endif /* ( ipconfigUSE_IPv4 != 0 ) */

                    default:
                        FreeRTOS_debug_printf( ( "FreeRTOS_connect: Undefined sin_family \n" ) );
                        break;
                }

                /* Port on remote machine. */
                pxSocket->u.xTCP.usRemotePort = FreeRTOS_ntohs( pxAddress->sin_port );

                /* (client) internal state: socket wants to send a connect. */
                vTCPStateChange( pxSocket, eCONNECT_SYN );

                /* To start an active connect. */
                pxSocket->u.xTCP.usTimeout = 1U;

                if( xSendEventToIPTask( eTCPTimerEvent ) != pdPASS )
                {
                    xResult = -pdFREERTOS_ERRNO_ECANCELED;
                }
            }
        }

        return xResult;
    }


#endif /* ipconfigUSE_TCP */
/*-----------------------------------------------------------*/

#if ( ipconfigUSE_TCP == 1 )

/**
 * @brief Connect to a remote port.
 *
 * @param[in] xClientSocket The socket initiating the connection.
 * @param[in] pxAddress The address of the remote socket.
 * @param[in] xAddressLength This parameter is not used. It is kept in
 *                   the function signature to adhere to the Berkeley
 *                   sockets standard.
 *
 * @return 0 is returned on a successful connection, else a negative
 *         error code is returned.
 */
    BaseType_t FreeRTOS_connect( Socket_t xClientSocket,
                                 const struct freertos_sockaddr * pxAddress,
                                 socklen_t xAddressLength )
    {
        FreeRTOS_Socket_t * pxSocket = ( FreeRTOS_Socket_t * ) xClientSocket;
        TickType_t xRemainingTime;
        BaseType_t xTimed = pdFALSE;
        BaseType_t xResult = -pdFREERTOS_ERRNO_EINVAL;
        TimeOut_t xTimeOut;

        ( void ) xAddressLength;

        #if ( ipconfigIPv4_BACKWARD_COMPATIBLE == 1 )
            struct freertos_sockaddr xTempAddress;

            if( ( pxAddress != NULL ) && ( pxAddress->sin_family != FREERTOS_AF_INET6 ) && ( pxAddress->sin_family != FREERTOS_AF_INET ) )
            {
                ( void ) memcpy( &xTempAddress, pxAddress, sizeof( struct freertos_sockaddr ) );

                /* Default to FREERTOS_AF_INET family if either FREERTOS_AF_INET6/FREERTOS_AF_INET
                 *  is not specified in sin_family, if ipconfigIPv4_BACKWARD_COMPATIBLE is enabled. */
                xTempAddress.sin_family = FREERTOS_AF_INET;
                pxAddress = &xTempAddress;
            }
        #endif /* ( ipconfigIPv4_BACKWARD_COMPATIBLE == 1 ) */

        xResult = prvTCPConnectStart( pxSocket, pxAddress );

        if( xResult == 0 )
        {
            /* And wait for the result */
            for( ; ; )
            {
                EventBits_t uxEvents;

                if( xTimed == pdFALSE )
                {
                    /* Only in the first round, check for non-blocking */
                    xRemainingTime = pxSocket->xReceiveBlockTime;

                    if( xRemainingTime == ( TickType_t ) 0 )
                    {
                        /* Not yet connected, correct state, non-blocking. */
                        xResult = -pdFREERTOS_ERRNO_EWOULDBLOCK;
                        break;
                    }

                    /* Don't get here a second time. */
                    xTimed = pdTRUE;

                    /* Fetch the current time */
                    vTaskSetTimeOutState( &xTimeOut );
                }

                /* Did it get connected while sleeping ? */
                xResult = FreeRTOS_issocketconnected( pxSocket );

                /* Returns positive when connected, negative means an error */
                if( xResult < 0 )
                {
                    /* Return the error */
                    break;
                }

                if( xResult > 0 )
                {
                    /* Socket now connected, return a zero */
                    xResult = 0;
                    break;
                }

                /* Is it allowed to sleep more? */
                if( xTaskCheckForTimeOut( &xTimeOut, &xRemainingTime ) != pdFALSE )
                {
                    xResult = -pdFREERTOS_ERRNO_ETIMEDOUT;
                    break;
                }

                /* Go sleeping until we get any down-stream event */
                uxEvents = xEventGroupWaitBits( pxSocket->xEventGroup,
                                                ( EventBits_t ) eSOCKET_CONNECT | ( EventBits_t ) eSOCKET_CLOSED,
                                                pdTRUE /*xClearOnExit*/,
                                                pdFALSE /*xWaitAllBits*/,
                                                xRemainingTime );

                if( ( uxEvents & ( EventBits_t ) eSOCKET_CLOSED ) != 0U )
                {
                    xResult = -pdFREERTOS_ERRNO_ENOTCONN;
                    FreeRTOS_debug_printf( ( "FreeRTOS_connect() stopped due to an error\n" ) );
                    break;
                }
            }
        }

        return xResult;
    }

#endif /* ipconfigUSE_TCP */
/*-----------------------------------------------------------*/

#if ( ipconfigUSE_TCP == 1 )

/**
 * @brief Check if a new connection has come in for a socket in listen mode.
 *
 * @param[in] pxParentSocket  The parent socket, which is in listening mode.
 * @param[out] pxAddress  The address of the peer will be filled in 'pxAddress'.
 * @param[in] pxAddressLength  The actual size of the space pointed to by 'pxAddress'.
 * @return A new connected socket or NULL.
 */
    static FreeRTOS_Socket_t * prvAcceptWaitClient( FreeRTOS_Socket_t * pxParentSocket,
                                                    struct freertos_sockaddr * pxAddress,
                                                    socklen_t * pxAddressLength )
    {
        FreeRTOS_Socket_t * pxClientSocket = NULL;

        /* Is there a new client? */
        vTaskSuspendAll();
        {
            if( pxParentSocket->u.xTCP.bits.bReuseSocket == pdFALSE_UNSIGNED )
            {
                pxClientSocket = pxParentSocket->u.xTCP.pxPeerSocket;
            }
            else
            {
                pxClientSocket = pxParentSocket;
            }

            if( pxClientSocket != NULL )
            {
                pxParentSocket->u.xTCP.pxPeerSocket = NULL;

                /* Is it still not taken ? */
                if( pxClientSocket->u.xTCP.bits.bPassAccept != pdFALSE_UNSIGNED )
                {
                    pxClientSocket->u.xTCP.bits.bPassAccept = pdFALSE_UNSIGNED;
                }
                else
                {
                    pxClientSocket = NULL;
                }
            }
        }
        ( void ) xTaskResumeAll();

        if( pxClientSocket != NULL )
        {
            if( pxAddressLength != NULL )
            {
                *pxAddressLength = sizeof( struct freertos_sockaddr );
            }

            switch( pxClientSocket->bits.bIsIPv6 ) /* LCOV_EXCL_BR_LINE Exclude this line because default case is not counted. */
            {
                #if ( ipconfigUSE_IPv4 != 0 )
                    case pdFALSE_UNSIGNED:

                        if( pxAddress != NULL )
                        {
                            pxAddress->sin_family = FREERTOS_AF_INET4;
                            /* Copy IP-address and port number. */
                            pxAddress->sin_address.ulIP_IPv4 = FreeRTOS_ntohl( pxClientSocket->u.xTCP.xRemoteIP.ulIP_IPv4 );
                            pxAddress->sin_port = FreeRTOS_ntohs( pxClientSocket->u.xTCP.usRemotePort );
                        }
                        break;
                #endif /* ( ipconfigUSE_IPv4 != 0 ) */

                #if ( ipconfigUSE_IPv6 != 0 )
                    case pdTRUE_UNSIGNED:

                        if( pxAddress != NULL )
                        {
                            pxAddress->sin_family = FREERTOS_AF_INET6;
                            /* Copy IP-address and port number. */
                            ( void ) memcpy( pxAddress->sin_address.xIP_IPv6.ucBytes, pxClientSocket->u.xTCP.xRemoteIP.xIP_IPv6.ucBytes, ipSIZE_OF_IPv6_ADDRESS );
                            pxAddress->sin_port = FreeRTOS_ntohs( pxClientSocket->u.xTCP.usRemotePort );
                        }
                        break;
                #endif /* ( ipconfigUSE_IPv6 != 0 ) */

                default:
                    /* MISRA 16.4 Compliance */
                    break;
            }
        }

        return pxClientSocket;
    }
#endif /* ( ipconfigUSE_TCP == 1 ) */
/*-----------------------------------------------------------*/

#if ( ipconfigUSE_TCP == 1 )

/**
 * @brief Accept a connection on an listening socket.
 *
 * @param[in] xServerSocket The socket in listening mode.
 * @param[out] pxAddress The address of the machine trying to connect to this node
 *                        is returned in this pointer.
 * @param[out] pxAddressLength The length of the address of the remote machine.
 *
 * @return FreeRTOS_accept: can return a new connected socket if the server socket
 *         is in listen mode and receives a connection request. The new socket will
 *         be bound already to the same port number as the listening socket.
 */
    Socket_t FreeRTOS_accept( Socket_t xServerSocket,
                              struct freertos_sockaddr * pxAddress,
                              socklen_t * pxAddressLength )
    {
        FreeRTOS_Socket_t * pxSocket = ( FreeRTOS_Socket_t * ) xServerSocket;
        FreeRTOS_Socket_t * pxClientSocket = NULL;
        TickType_t xRemainingTime;
        BaseType_t xTimed = pdFALSE;
        TimeOut_t xTimeOut;
        IPStackEvent_t xAskEvent;

        if( prvValidSocket( pxSocket, FREERTOS_IPPROTO_TCP, pdTRUE ) == pdFALSE )
        {
            /* Not a valid socket or wrong type */

            /* MISRA Ref 11.4.1 [Socket error and integer to pointer conversion] */
            /* More details at: https://github.com/FreeRTOS/FreeRTOS-Plus-TCP/blob/main/MISRA.md#rule-114 */
            /* coverity[misra_c_2012_rule_11_4_violation] */
            pxClientSocket = FREERTOS_INVALID_SOCKET;
        }
        else if( ( pxSocket->u.xTCP.bits.bReuseSocket == pdFALSE_UNSIGNED ) &&
                 ( pxSocket->u.xTCP.eTCPState != eTCP_LISTEN ) )
        {
            /* Parent socket is not in listening mode */

            /* MISRA Ref 11.4.1 [Socket error and integer to pointer conversion] */
            /* More details at: https://github.com/FreeRTOS/FreeRTOS-Plus-TCP/blob/main/MISRA.md#rule-114 */
            /* coverity[misra_c_2012_rule_11_4_violation] */
            pxClientSocket = FREERTOS_INVALID_SOCKET;
        }
        else
        {
            /* Loop will stop with breaks. */
            for( ; ; )
            {
                pxClientSocket = prvAcceptWaitClient( pxSocket, pxAddress, pxAddressLength );

                if( pxClientSocket != NULL )
                {
                    if( pxSocket->u.xTCP.bits.bReuseSocket == pdFALSE_UNSIGNED )
                    {
                        /* Ask to set an event in 'xEventGroup' as soon as a new
                         * client gets connected for this listening socket. */
                        xAskEvent.eEventType = eTCPAcceptEvent;
                        xAskEvent.pvData = pxSocket;
                        ( void ) xSendEventStructToIPTask( &xAskEvent, portMAX_DELAY );
                    }

                    break;
                }

                if( xTimed == pdFALSE )
                {
                    /* Only in the first round, check for non-blocking */
                    xRemainingTime = pxSocket->xReceiveBlockTime;

                    if( xRemainingTime == ( TickType_t ) 0 )
                    {
                        break;
                    }

                    /* Don't get here a second time */
                    xTimed = pdTRUE;

                    /* Fetch the current time */
                    vTaskSetTimeOutState( &xTimeOut );
                }

                /* Has the timeout been reached? */
                if( xTaskCheckForTimeOut( &xTimeOut, &xRemainingTime ) != pdFALSE )
                {
                    break;
                }

                /* Put the calling task to 'sleep' until a down-stream event is received. */
                ( void ) xEventGroupWaitBits( pxSocket->xEventGroup,
                                              ( EventBits_t ) eSOCKET_ACCEPT,
                                              pdTRUE /*xClearOnExit*/,
                                              pdFALSE /*xWaitAllBits*/,
                                              xRemainingTime );
            }
        }

        return pxClientSocket;
    }

#endif /* ipconfigUSE_TCP */
/*-----------------------------------------------------------*/

#if ( ipconfigUSE_TCP == 1 )

/**
 * @brief After all checks have been done in FreeRTOS_recv()
 *        read the data from the stream buffer.
 *
 * @param[in] pxSocket The socket owning the connection.
 * @param[out] pvBuffer The buffer to store the incoming data in.
 * @param[in] uxBufferLength The length of the buffer so that the function
 *                            does not do out of bound access.
 * @param[in] xFlags The flags for conveying preference. This routine
 *                    will check for 'FREERTOS_ZERO_COPY and/or'.
 *
 * @return The number of bytes actually received and stored in the pvBuffer.
 */
    static BaseType_t prvRecvData( FreeRTOS_Socket_t * pxSocket,
                                   void * pvBuffer,
                                   size_t uxBufferLength,
                                   BaseType_t xFlags )
    {
        BaseType_t xByteCount;

        if( ( ( uint32_t ) xFlags & ( uint32_t ) FREERTOS_ZERO_COPY ) == 0U )
        {
            BaseType_t xIsPeek = ( ( ( uint32_t ) xFlags & ( uint32_t ) FREERTOS_MSG_PEEK ) != 0U ) ? 1L : 0L;

            xByteCount = ( BaseType_t )
                         uxStreamBufferGet( pxSocket->u.xTCP.rxStream,
                                            0U,
                                            ( uint8_t * ) pvBuffer,
                                            ( size_t ) uxBufferLength,
                                            xIsPeek );

            if( pxSocket->u.xTCP.bits.bLowWater != pdFALSE_UNSIGNED )
            {
                /* We had reached the low-water mark, now see if the flag
                 * can be cleared */
                size_t uxFrontSpace = uxStreamBufferFrontSpace( pxSocket->u.xTCP.rxStream );

                if( uxFrontSpace >= pxSocket->u.xTCP.uxEnoughSpace )
                {
                    pxSocket->u.xTCP.bits.bLowWater = pdFALSE_UNSIGNED;
                    pxSocket->u.xTCP.bits.bWinChange = pdTRUE_UNSIGNED;
                    pxSocket->u.xTCP.usTimeout = 1U; /* because bLowWater is cleared. */
                    ( void ) xSendEventToIPTask( eTCPTimerEvent );
                }
            }
        }
        else
        {
            /* Zero-copy reception of data: pvBuffer is a pointer to a pointer. */
            xByteCount = ( BaseType_t ) uxStreamBufferGetPtr( pxSocket->u.xTCP.rxStream, ( uint8_t ** ) pvBuffer );
        }

        return xByteCount;
    }
#endif /* ipconfigUSE_TCP */
/*-----------------------------------------------------------*/

#if ( ipconfigUSE_TCP == 1 )

/**
 * @brief After FreeRTOS_recv() has checked the validity of the parameters,
 *        this routine will wait for data to arrive in the stream buffer.
 *
 * @param[in] pxSocket The socket owning the connection.
 * @param[out] pxEventBits A bit-mask of socket events will be set:
 *             eSOCKET_RECEIVE, eSOCKET_CLOSED, and or eSOCKET_INTR.
 * @param[in] xFlags flags passed by the user, only 'FREERTOS_MSG_DONTWAIT'
 *            is checked in this function.
 */
    static BaseType_t prvRecvWait( const FreeRTOS_Socket_t * pxSocket,
                                   EventBits_t * pxEventBits,
                                   BaseType_t xFlags )
    {
        BaseType_t xByteCount = 0;
        TickType_t xRemainingTime;
        BaseType_t xTimed = pdFALSE;
        TimeOut_t xTimeOut;
        EventBits_t xEventBits = ( EventBits_t ) 0U;

        if( pxSocket->u.xTCP.rxStream != NULL )
        {
            xByteCount = ( BaseType_t ) uxStreamBufferGetSize( pxSocket->u.xTCP.rxStream );
        }

        while( xByteCount == 0 )
        {
            eIPTCPState_t eType = ( eIPTCPState_t ) pxSocket->u.xTCP.eTCPState;

            if( ( eType == eCLOSED ) ||
                ( eType == eCLOSE_WAIT ) || /* (server + client) waiting for a connection termination request from the local user. */
                ( eType == eCLOSING ) )     /* (server + client) waiting for a connection termination request acknowledgement from the remote TCP. */
            {
                /* Return -ENOTCONN, unless there was a malloc failure. */
                xByteCount = -pdFREERTOS_ERRNO_ENOTCONN;

                if( pxSocket->u.xTCP.bits.bMallocError != pdFALSE_UNSIGNED )
                {
                    /* The no-memory error has priority above the non-connected error.
                     * Both are fatal and will lead to closing the socket. */
                    xByteCount = -pdFREERTOS_ERRNO_ENOMEM;
                }

                break;
            }

            if( xTimed == pdFALSE )
            {
                /* Only in the first round, check for non-blocking. */
                xRemainingTime = pxSocket->xReceiveBlockTime;

                if( xRemainingTime == ( TickType_t ) 0U )
                {
                    #if ( ipconfigSUPPORT_SIGNALS != 0 )
                        {
                            /* Just check for the interrupt flag. */
                            xEventBits = xEventGroupWaitBits( pxSocket->xEventGroup, ( EventBits_t ) eSOCKET_INTR,
                                                              pdTRUE /*xClearOnExit*/, pdFALSE /*xWaitAllBits*/, socketDONT_BLOCK );
                        }
                    #endif /* ipconfigSUPPORT_SIGNALS */
                    break;
                }

                if( ( ( uint32_t ) xFlags & ( uint32_t ) FREERTOS_MSG_DONTWAIT ) != 0U )
                {
                    break;
                }

                /* Don't get here a second time. */
                xTimed = pdTRUE;

                /* Fetch the current time. */
                vTaskSetTimeOutState( &xTimeOut );
            }

            /* Has the timeout been reached? */
            if( xTaskCheckForTimeOut( &xTimeOut, &xRemainingTime ) != pdFALSE )
            {
                break;
            }

            /* Block until there is a down-stream event. */
            xEventBits = xEventGroupWaitBits( pxSocket->xEventGroup,
                                              ( EventBits_t ) eSOCKET_RECEIVE | ( EventBits_t ) eSOCKET_CLOSED | ( EventBits_t ) eSOCKET_INTR,
                                              pdTRUE /*xClearOnExit*/, pdFALSE /*xWaitAllBits*/, xRemainingTime );
            #if ( ipconfigSUPPORT_SIGNALS != 0 )
                {
                    if( ( xEventBits & ( EventBits_t ) eSOCKET_INTR ) != 0U )
                    {
                        break;
                    }
                }
            #else
                {
                    ( void ) xEventBits;
                }
            #endif /* ipconfigSUPPORT_SIGNALS */

            if( pxSocket->u.xTCP.rxStream != NULL )
            {
                xByteCount = ( BaseType_t ) uxStreamBufferGetSize( pxSocket->u.xTCP.rxStream );
            }
        } /* while( xByteCount == 0 ) */

        *( pxEventBits ) = xEventBits;

        return xByteCount;
    }
/*-----------------------------------------------------------*/
#endif /* ( ipconfigUSE_TCP == 1 ) */

#if ( ipconfigUSE_TCP == 1 )

/**
 * @brief Read incoming data from a TCP socket. Only after the last
 *        byte has been read, a close error might be returned.
 *
 * @param[in] xSocket The socket owning the connection.
 * @param[out] pvBuffer The buffer to store the incoming data in.
 * @param[in] uxBufferLength The length of the buffer so that the function
 *                            does not do out of bound access.
 * @param[in] xFlags The flags for conveying preference. The values
 *                    FREERTOS_MSG_DONTWAIT, FREERTOS_ZERO_COPY and/or
 *                    FREERTOS_MSG_PEEK can be used.
 *
 * @return The number of bytes actually received and stored in the pvBuffer.
 */
    BaseType_t FreeRTOS_recv( Socket_t xSocket,
                              void * pvBuffer,
                              size_t uxBufferLength,
                              BaseType_t xFlags )
    {
        BaseType_t xByteCount = 0;
        FreeRTOS_Socket_t * pxSocket = ( FreeRTOS_Socket_t * ) xSocket;
        EventBits_t xEventBits = ( EventBits_t ) 0U;

        /* Check if the socket is valid, has type TCP and if it is bound to a
         * port. */
        if( prvValidSocket( pxSocket, FREERTOS_IPPROTO_TCP, pdTRUE ) == pdFALSE )
        {
            xByteCount = -pdFREERTOS_ERRNO_EINVAL;
        }
        else if( ( ( ( uint32_t ) xFlags & ( uint32_t ) FREERTOS_ZERO_COPY ) != 0U ) &&
                 ( pvBuffer == NULL ) )
        {
            /* In zero-copy mode, pvBuffer is a pointer to a pointer ( not NULL ). */
            xByteCount = -pdFREERTOS_ERRNO_EINVAL;
        }
        else
        {
            /* The function parameters have been checked, now wait for incoming data. */
            xByteCount = prvRecvWait( pxSocket, &( xEventBits ), xFlags );

            #if ( ipconfigSUPPORT_SIGNALS != 0 )
                if( ( xEventBits & ( EventBits_t ) eSOCKET_INTR ) != 0U )
                {
                    if( ( xEventBits & ( ( EventBits_t ) eSOCKET_RECEIVE | ( EventBits_t ) eSOCKET_CLOSED ) ) != 0U )
                    {
                        /* Shouldn't have cleared other flags. */
                        xEventBits &= ~( ( EventBits_t ) eSOCKET_INTR );
                        ( void ) xEventGroupSetBits( pxSocket->xEventGroup, xEventBits );
                    }

                    xByteCount = -pdFREERTOS_ERRNO_EINTR;
                }
                else
            #endif /* ipconfigSUPPORT_SIGNALS */

            if( xByteCount > 0 )
            {
                /* Get the actual data from the buffer, or in case of zero-copy,
                 * let *pvBuffer point to the RX-stream of the socket. */
                xByteCount = prvRecvData( pxSocket, pvBuffer, uxBufferLength, xFlags );
            }
        } /* prvValidSocket() */

        return xByteCount;
    }


#endif /* ipconfigUSE_TCP */
/*-----------------------------------------------------------*/

#if ( ipconfigUSE_TCP == 1 )

/**
 * @brief Called from FreeRTOS_send(): some checks which will be done before
 *        sending a TCP packed.
 *
 * @param[in] pxSocket The socket owning the connection.
 * @param[in] uxDataLength The length of the data to be sent.
 *
 * @return 0: representing OK, else a negative error code will be returned.
 */
    static int32_t prvTCPSendCheck( FreeRTOS_Socket_t * pxSocket,
                                    size_t uxDataLength )
    {
        int32_t xResult = 1;

        /* Is this a socket of type TCP and is it already bound to a port number ? */
        if( prvValidSocket( pxSocket, FREERTOS_IPPROTO_TCP, pdTRUE ) == pdFALSE )
        {
            xResult = -pdFREERTOS_ERRNO_EINVAL;
        }
        else if( pxSocket->u.xTCP.bits.bMallocError != pdFALSE_UNSIGNED )
        {
            xResult = -pdFREERTOS_ERRNO_ENOMEM;
        }
        else if( ( pxSocket->u.xTCP.eTCPState == eCLOSED ) ||
                 ( pxSocket->u.xTCP.eTCPState == eCLOSE_WAIT ) ||
                 ( pxSocket->u.xTCP.eTCPState == eCLOSING ) )
        {
            xResult = -pdFREERTOS_ERRNO_ENOTCONN;
        }
        else if( pxSocket->u.xTCP.bits.bFinSent != pdFALSE_UNSIGNED )
        {
            /* This TCP connection is closing already, the FIN flag has been sent.
             * Maybe it is still delivering or receiving data.
             * Return OK in order not to get closed/deleted too quickly */
            xResult = 0;
        }
        else if( uxDataLength == 0U )
        {
            /* send() is being called to send zero bytes */
            xResult = 0;
        }
        else if( pxSocket->u.xTCP.txStream == NULL )
        {
            /* Create the outgoing stream only when it is needed */
            ( void ) prvTCPCreateStream( pxSocket, pdFALSE );

            if( pxSocket->u.xTCP.txStream == NULL )
            {
                xResult = -pdFREERTOS_ERRNO_ENOMEM;
            }
        }
        else
        {
            /* Nothing. */
        }

        return xResult;
    }

#endif /* ipconfigUSE_TCP */
/*-----------------------------------------------------------*/

#if ( ipconfigUSE_TCP == 1 )

/**
 * @brief Get a direct pointer to the circular transmit buffer.
 *
 * @param[in] xSocket The socket owning the buffer.
 * @param[in] pxLength This will contain the number of bytes that may be written.
 *
 * @return Head of the circular transmit buffer if all checks pass. Or else, NULL
 *         is returned.
 */
    uint8_t * FreeRTOS_get_tx_head( ConstSocket_t xSocket,
                                    BaseType_t * pxLength )
    {
        uint8_t * pucReturn = NULL;
        const FreeRTOS_Socket_t * pxSocket = ( const FreeRTOS_Socket_t * ) xSocket;
        StreamBuffer_t * pxBuffer = NULL;

        *pxLength = 0;

        /* Confirm that this is a TCP socket before dereferencing structure
         * member pointers. */
        if( prvValidSocket( pxSocket, FREERTOS_IPPROTO_TCP, pdFALSE ) == pdTRUE )
        {
            pxBuffer = pxSocket->u.xTCP.txStream;

            if( pxBuffer != NULL )
            {
                size_t uxSpace = uxStreamBufferGetSpace( pxBuffer );
                size_t uxRemain = pxBuffer->LENGTH - pxBuffer->uxHead;

                if( uxRemain <= uxSpace )
                {
                    *pxLength = ( BaseType_t ) uxRemain;
                }
                else
                {
                    *pxLength = ( BaseType_t ) uxSpace;
                }

                pucReturn = &( pxBuffer->ucArray[ pxBuffer->uxHead ] );
            }
        }

        return pucReturn;
    }
#endif /* ipconfigUSE_TCP */
/*-----------------------------------------------------------*/

#if ( ipconfigUSE_TCP == 1 )

/**
 * @brief This internal function will try to send as many bytes as possible to a TCP-socket.
 *
<<<<<<< HEAD
 * @param[in] xSocket The socket owning the connection.
 * @param[in] pvBuffer The buffer containing the data. The value of this pointer
 *                      may be NULL in case zero-copy transmissions are used.
 *                      It is used in combination with 'FreeRTOS_get_tx_head()'.
 * @param[in] uxDataLength The length of the data to be added.
 * @param[in] xFlags This parameter is not used. (zero or FREERTOS_MSG_DONTWAIT).
=======
 * @param[in] pxSocket  The socket owning the connection.
 * @param[in] pvBuffer  The buffer containing the data to be sent.
 * @param[in] uxDataLength  The number of bytes contained in the buffer.
 * @param[in] xFlags  Only the flag 'FREERTOS_MSG_DONTWAIT' will be tested.
>>>>>>> 0d64b439
 *
 * @result The number of bytes queued for transmission.
 */
    static BaseType_t prvTCPSendLoop( FreeRTOS_Socket_t * pxSocket,
                                      const void * pvBuffer,
                                      size_t uxDataLength,
                                      BaseType_t xFlags )
    {
        /* The number of bytes sent. */
        BaseType_t xBytesSent = 0;
        /* xBytesLeft is the number of bytes that still must be sent. */
        BaseType_t xBytesLeft = ( BaseType_t ) uxDataLength;
        /* xByteCount is number of bytes that can be sent now. */
        BaseType_t xByteCount = ( BaseType_t ) uxStreamBufferGetSpace( pxSocket->u.xTCP.txStream );
        TickType_t xRemainingTime;
        BaseType_t xTimed = pdFALSE;
        TimeOut_t xTimeOut;
        const uint8_t * pucSource = ( const uint8_t * ) pvBuffer;

        /* While there are still bytes to be sent. */
        while( xBytesLeft > 0 )
        {
            /* If txStream has space. */
            if( xByteCount > 0 )
            {
                BaseType_t xCloseAfterSend = pdFALSE;

                /* Don't send more than necessary. */
                if( xByteCount > xBytesLeft )
                {
                    xByteCount = xBytesLeft;
                }

                if( ( pxSocket->u.xTCP.bits.bCloseAfterSend != pdFALSE_UNSIGNED ) &&
                    ( xByteCount == xBytesLeft ) )
                {
                    xCloseAfterSend = pdTRUE;

                    /* Now suspend the scheduler: sending the last data and
                     * setting bCloseRequested must be done together */
                    vTaskSuspendAll();
                    pxSocket->u.xTCP.bits.bCloseRequested = pdTRUE_UNSIGNED;

                    /* The flag 'bCloseAfterSend' can be set before sending data
                     * using setsockopt()
                     *
                     * When the last data packet is being sent out, a FIN flag will
                     * be included to let the peer know that no more data is to be
                     * expected.  The use of 'bCloseAfterSend' is not mandatory, it
                     * is just a faster way of transferring files (e.g. when using
                     * FTP). */
                }

                xByteCount = ( BaseType_t ) uxStreamBufferAdd( pxSocket->u.xTCP.txStream, 0U, pucSource, ( size_t ) xByteCount );

                if( xCloseAfterSend == pdTRUE )
                {
                    /* Now when the IP-task transmits the data, it will also
                     * see that bCloseRequested is true and include the FIN
                     * flag to start closure of the connection. */
                    ( void ) xTaskResumeAll();
                }

                /* Send a message to the IP-task so it can work on this
                * socket.  Data is sent, let the IP-task work on it. */
                pxSocket->u.xTCP.usTimeout = 1U;

                if( xIsCallingFromIPTask() == pdFALSE )
                {
                    /* Only send a TCP timer event when not called from the
                     * IP-task. */
                    ( void ) xSendEventToIPTask( eTCPTimerEvent );
                }

                xBytesLeft -= xByteCount;
                xBytesSent += xByteCount;

                if( ( xBytesLeft == 0 ) && ( pvBuffer == NULL ) )
                {
                    /* pvBuffer can be NULL in case TCP zero-copy transmissions are used. */
                    break;
                }

                /* As there are still bytes left to be sent, increase the
                 * data pointer. */
                pucSource = &( pucSource[ xByteCount ] );
            } /* if( xByteCount > 0 ) */

            /* Not all bytes have been sent. In case the socket is marked as
             * blocking sleep for a while. */
            if( xTimed == pdFALSE )
            {
                /* Only in the first round, check for non-blocking. */
                xRemainingTime = pxSocket->xSendBlockTime;

                if( xIsCallingFromIPTask() != pdFALSE )
                {
                    /* If this send function is called from within a
                     * call-back handler it may not block, otherwise
                     * chances would be big to get a deadlock: the IP-task
                     * waiting for itself. */
                    xRemainingTime = ( TickType_t ) 0U;
                }

                if( xRemainingTime == ( TickType_t ) 0U )
                {
                    break;
                }

                if( ( ( uint32_t ) xFlags & ( uint32_t ) FREERTOS_MSG_DONTWAIT ) != 0U )
                {
                    break;
                }

                /* Don't get here a second time. */
                xTimed = pdTRUE;

                /* Fetch the current time. */
                vTaskSetTimeOutState( &xTimeOut );
            }
            else
            {
                /* Has the timeout been reached? */
                if( xTaskCheckForTimeOut( &xTimeOut, &xRemainingTime ) != pdFALSE )
                {
                    break;
                }
            }

            /* Go sleeping until a SEND or a CLOSE event is received. */
            ( void ) xEventGroupWaitBits( pxSocket->xEventGroup, ( EventBits_t ) eSOCKET_SEND | ( EventBits_t ) eSOCKET_CLOSED,
                                          pdTRUE /*xClearOnExit*/, pdFALSE /*xWaitAllBits*/, xRemainingTime );

            xByteCount = ( BaseType_t ) prvTCPSendCheck( pxSocket, uxDataLength );

            if( xByteCount < 0 )
            {
                /* In a meanwhile, the connection has dropped, stop iterating. */
                break;
            }

            /* See if in a meanwhile there is space in the TX-stream. */
            xByteCount = ( BaseType_t ) uxStreamBufferGetSpace( pxSocket->u.xTCP.txStream );
        } /* while( xBytesLeft > 0 ) */

        return xBytesSent;
    }

/**
 * @brief Send data using a TCP socket. It is not necessary to have the socket
 *        connected already. Outgoing data will be stored and delivered as soon as
 *        the socket gets connected.
 *
 * @param[in] xSocket  The socket owning the connection.
 * @param[in] pvBuffer The buffer containing the data. The value of this pointer
 *                      may be NULL in case zero-copy transmissions are used.
 *                      It is used in combination with 'FreeRTOS_get_tx_head()'.
 * @param[in] uxDataLength The length of the data to be added.
 * @param[in] xFlags This parameter is not used. (zero or FREERTOS_MSG_DONTWAIT).
 *
 * @return The number of bytes actually sent. Zero when nothing could be sent
 *         or a negative error code in case an error occurred.
 */
    BaseType_t FreeRTOS_send( Socket_t xSocket,
                              const void * pvBuffer,
                              size_t uxDataLength,
                              BaseType_t xFlags )
    {
        BaseType_t xByteCount = -pdFREERTOS_ERRNO_EINVAL;
        FreeRTOS_Socket_t * pxSocket = ( FreeRTOS_Socket_t * ) xSocket;

<<<<<<< HEAD
                xByteCount = ( BaseType_t ) prvTCPSendCheck( pxSocket, uxDataLength );

                if( xByteCount < 0 )
                {
                    /* In a meanwhile, the connection has dropped, stop iterating. */
                    break;
                }

                xByteCount = ( BaseType_t ) uxStreamBufferGetSpace( pxSocket->u.xTCP.txStream );
            } /* while( ipTRUE_BOOL ) */
=======
        if( pvBuffer != NULL )
        {
            /* Check if this is a valid TCP socket, affirm that it is not closed or closing,
             * affirm that there was not malloc-problem, test if uxDataLength is non-zero,
             * and if the connection is not in a confirmed FIN state. */
            xByteCount = ( BaseType_t ) prvTCPSendCheck( pxSocket, uxDataLength );
        }
>>>>>>> 0d64b439

        if( xByteCount > 0 )
        {
            /* prvTCPSendLoop() will try to send as many bytes as possible,
             * returning number of bytes that have been queued for transmission.. */
            xByteCount = prvTCPSendLoop( pxSocket, pvBuffer, uxDataLength, xFlags );

            if( xByteCount == 0 )
            {
                if( pxSocket->u.xTCP.eTCPState > eESTABLISHED )
                {
                    xByteCount = ( BaseType_t ) -pdFREERTOS_ERRNO_ENOTCONN;
                }
                else
                {
                    if( ipconfigTCP_MAY_LOG_PORT( pxSocket->usLocalPort ) )
                    {
                        FreeRTOS_debug_printf( ( "FreeRTOS_send: %u -> %xip:%d: no space\n",
                                                 pxSocket->usLocalPort,
                                                 ( unsigned ) pxSocket->u.xTCP.xRemoteIP.ulIP_IPv4,
                                                 pxSocket->u.xTCP.usRemotePort ) );
                    }

                    xByteCount = ( BaseType_t ) -pdFREERTOS_ERRNO_ENOSPC;
                }
            }
        }

        return xByteCount;
    }


#endif /* ipconfigUSE_TCP */
/*-----------------------------------------------------------*/

#if ( ipconfigUSE_TCP == 1 )

/**
 * @brief Request to put a socket in listen mode.
 *
 * @param[in] xSocket the socket to be put in listening mode.
 * @param[in] xBacklog Maximum number of child sockets.
 *
 * @return 0 in case of success, or else a negative error code is
 *         returned.
 */
    /* MISRA Ref 17.2.1 [Sockets and limited recursion] */
    /* More details at: https://github.com/FreeRTOS/FreeRTOS-Plus-TCP/blob/main/MISRA.md#rule-172 */
    /* coverity[misra_c_2012_rule_17_2_violation] */
    /* coverity[recursive_step] */
    BaseType_t FreeRTOS_listen( Socket_t xSocket,
                                BaseType_t xBacklog )
    {
        FreeRTOS_Socket_t * pxSocket;
        BaseType_t xResult = 0;

        pxSocket = ( FreeRTOS_Socket_t * ) xSocket;

        /* listen() is allowed for a valid TCP socket in Closed state and already
         * bound. */
        if( prvValidSocket( pxSocket, FREERTOS_IPPROTO_TCP, pdTRUE ) == pdFALSE )
        {
            xResult = -pdFREERTOS_ERRNO_EOPNOTSUPP;
        }
        else if( ( pxSocket->u.xTCP.eTCPState != eCLOSED ) && ( pxSocket->u.xTCP.eTCPState != eCLOSE_WAIT ) )
        {
            /* Socket is in a wrong state. */
            xResult = -pdFREERTOS_ERRNO_EOPNOTSUPP;
        }
        else
        {
            /* Backlog is interpreted here as "the maximum number of child
             * sockets. */
            pxSocket->u.xTCP.usBacklog = ( uint16_t ) FreeRTOS_min_int32( ( int32_t ) 0xffff, ( int32_t ) xBacklog );

            /* This cleaning is necessary only if a listening socket is being
             * reused as it might have had a previous connection. */
            if( pxSocket->u.xTCP.bits.bReuseSocket != pdFALSE_UNSIGNED )
            {
                if( pxSocket->u.xTCP.rxStream != NULL )
                {
                    vStreamBufferClear( pxSocket->u.xTCP.rxStream );
                }

                if( pxSocket->u.xTCP.txStream != NULL )
                {
                    vStreamBufferClear( pxSocket->u.xTCP.txStream );
                }

                ( void ) memset( pxSocket->u.xTCP.xPacket.u.ucLastPacket, 0, sizeof( pxSocket->u.xTCP.xPacket.u.ucLastPacket ) );
                ( void ) memset( &pxSocket->u.xTCP.xTCPWindow, 0, sizeof( pxSocket->u.xTCP.xTCPWindow ) );
                ( void ) memset( &pxSocket->u.xTCP.bits, 0, sizeof( pxSocket->u.xTCP.bits ) );

                /* Now set the bReuseSocket flag again, because the bits have
                 * just been cleared. */
                pxSocket->u.xTCP.bits.bReuseSocket = pdTRUE;
            }

            vTCPStateChange( pxSocket, eTCP_LISTEN );
        }

        return xResult;
    }


#endif /* ipconfigUSE_TCP */
/*-----------------------------------------------------------*/

#if ( ipconfigUSE_TCP == 1 )

/**
 * @brief Shutdown - This function will shut down the connection in both
 *        directions. However, it will first deliver all data queued for
 *        transmission, and also it will first wait to receive any missing
 *        packets from the peer.
 *
 * @param[in] xSocket The socket owning the connection.
 * @param[in] xHow Not used. Just present to stick to Berkeley standard.
 *
 * @return 0 on successful shutdown or else a negative error code.
 */
    BaseType_t FreeRTOS_shutdown( Socket_t xSocket,
                                  BaseType_t xHow )
    {
        FreeRTOS_Socket_t * pxSocket = ( FreeRTOS_Socket_t * ) xSocket;
        BaseType_t xResult;

        if( prvValidSocket( pxSocket, FREERTOS_IPPROTO_TCP, pdTRUE ) == pdFALSE )
        {
            /*_RB_ Is this comment correct?  The socket is not of a type that
             * supports the listen() operation. */
            xResult = -pdFREERTOS_ERRNO_EOPNOTSUPP;
        }
        else if( pxSocket->u.xTCP.eTCPState != eESTABLISHED )
        {
            /* The socket is not connected. */
            xResult = -pdFREERTOS_ERRNO_ENOTCONN;
        }
        else
        {
            pxSocket->u.xTCP.bits.bUserShutdown = pdTRUE_UNSIGNED;

            /* Let the IP-task perform the shutdown of the connection. */
            pxSocket->u.xTCP.usTimeout = 1U;
            ( void ) xSendEventToIPTask( eTCPTimerEvent );
            xResult = 0;
        }

        ( void ) xHow;

        return xResult;
    }


#endif /* ipconfigUSE_TCP */
/*-----------------------------------------------------------*/

#if ( ipconfigUSE_TCP == 1 )

/**
 * @brief A TCP timer has expired, now check all TCP sockets for:
 *        - Active connect
 *        - Send a delayed ACK
 *        - Send new data
 *        - Send a keep-alive packet
 *        - Check for timeout (in non-connected states only)
 *
 * @param[in] xWillSleep Whether the calling task is going to sleep.
 *
 * @return Minimum amount of time before the timer shall expire.
 */
    TickType_t xTCPTimerCheck( BaseType_t xWillSleep )
    {
        FreeRTOS_Socket_t * pxSocket;
        TickType_t xShortest = pdMS_TO_TICKS( ( TickType_t ) ipTCP_TIMER_PERIOD_MS );
        TickType_t xNow = xTaskGetTickCount();
        static TickType_t xLastTime = 0U;
        TickType_t xDelta = xNow - xLastTime;

        /* MISRA Ref 11.3.1 [Misaligned access] */
        /* More details at: https://github.com/FreeRTOS/FreeRTOS-Plus-TCP/blob/main/MISRA.md#rule-113 */
        /* coverity[misra_c_2012_rule_11_3_violation] */
        const ListItem_t * pxEnd = ( ( const ListItem_t * ) &( xBoundTCPSocketsList.xListEnd ) );

        /* MISRA Ref 11.3.1 [Misaligned access] */
        /* More details at: https://github.com/FreeRTOS/FreeRTOS-Plus-TCP/blob/main/MISRA.md#rule-113 */
        /* coverity[misra_c_2012_rule_11_3_violation] */
        const ListItem_t * pxIterator = ( const ListItem_t * ) listGET_HEAD_ENTRY( &xBoundTCPSocketsList );

        xLastTime = xNow;

        if( xDelta == 0U )
        {
            xDelta = 1U;
        }

        while( pxIterator != pxEnd )
        {
            pxSocket = ( ( FreeRTOS_Socket_t * ) listGET_LIST_ITEM_OWNER( pxIterator ) );
            pxIterator = ( ListItem_t * ) listGET_NEXT( pxIterator );

            /* Sockets with 'timeout == 0' do not need any regular attention. */
            if( pxSocket->u.xTCP.usTimeout == 0U )
            {
                continue;
            }

            if( xDelta < ( TickType_t ) pxSocket->u.xTCP.usTimeout )
            {
                pxSocket->u.xTCP.usTimeout = ( uint16_t ) ( ( ( TickType_t ) pxSocket->u.xTCP.usTimeout ) - xDelta );
            }
            else
            {
                BaseType_t xRc;

                pxSocket->u.xTCP.usTimeout = 0U;
                xRc = xTCPSocketCheck( pxSocket );

                /* Within this function, the socket might want to send a delayed
                 * ack or send out data or whatever it needs to do. */
                if( xRc < 0 )
                {
                    /* Continue because the socket was deleted. */
                    continue;
                }
            }

            /* In xEventBits the driver may indicate that the socket has
             * important events for the user.  These are only done just before the
             * IP-task goes to sleep. */
            if( pxSocket->xEventBits != 0U )
            {
                if( xWillSleep != pdFALSE )
                {
                    /* The IP-task is about to go to sleep, so messages can be
                     * sent to the socket owners. */
                    vSocketWakeUpUser( pxSocket );
                }
                else
                {
                    /* Or else make sure this will be called again to wake-up
                     * the sockets' owner. */
                    xShortest = ( TickType_t ) 0;
                }
            }

            if( ( pxSocket->u.xTCP.usTimeout != 0U ) && ( xShortest > ( TickType_t ) pxSocket->u.xTCP.usTimeout ) )
            {
                xShortest = ( TickType_t ) pxSocket->u.xTCP.usTimeout;
            }
        }

        return xShortest;
    }


#endif /* ipconfigUSE_TCP */
/*-----------------------------------------------------------*/

#if ( ipconfigUSE_TCP == 1 )

/**
 * @brief As multiple sockets may be bound to the same local port number
 *        looking up a socket is a little more complex: Both a local port,
 *        and a remote port and IP address are being used to find a match.
 *        For a socket in listening mode, the remote port and IP address
 *        are both 0.
 *
 * @param[in] ulLocalIP Local IP address. Ignored for now.
 * @param[in] uxLocalPort Local port number.
<<<<<<< HEAD
 * @param[in] ulRemoteIP Remote (peer) IP address.
=======
 * @param[in] xRemoteIP Remote (peer) IP address.
>>>>>>> 0d64b439
 * @param[in] uxRemotePort Remote (peer) port.
 *
 * @return The socket which was found.
 */
    FreeRTOS_Socket_t * pxTCPSocketLookup( uint32_t ulLocalIP,
                                           UBaseType_t uxLocalPort,
                                           IPv46_Address_t xRemoteIP,
                                           UBaseType_t uxRemotePort )
    {
        const ListItem_t * pxIterator;
        FreeRTOS_Socket_t * pxResult = NULL, * pxListenSocket = NULL;

        /* MISRA Ref 11.3.1 [Misaligned access] */
        /* More details at: https://github.com/FreeRTOS/FreeRTOS-Plus-TCP/blob/main/MISRA.md#rule-113 */
        /* coverity[misra_c_2012_rule_11_3_violation] */
        const ListItem_t * pxEnd = ( ( const ListItem_t * ) &( xBoundTCPSocketsList.xListEnd ) );

        /* __XX__ TODO ulLocalIP is not used, for misra compliance*/
        ( void ) ulLocalIP;

        for( pxIterator = listGET_NEXT( pxEnd );
             pxIterator != pxEnd;
             pxIterator = listGET_NEXT( pxIterator ) )
        {
            FreeRTOS_Socket_t * pxSocket = ( ( FreeRTOS_Socket_t * ) listGET_LIST_ITEM_OWNER( pxIterator ) );

            if( pxSocket->usLocalPort == ( uint16_t ) uxLocalPort )
            {
                if( pxSocket->u.xTCP.eTCPState == eTCP_LISTEN )
                {
                    /* If this is a socket listening to uxLocalPort, remember it
                     * in case there is no perfect match. */
                    pxListenSocket = pxSocket;
                }
                else if( pxSocket->u.xTCP.usRemotePort == ( uint16_t ) uxRemotePort )
                {
                    if( xRemoteIP.xIs_IPv6 != pdFALSE )
                    {
                        #if ( ipconfigUSE_IPv6 != 0 )
                            pxResult = pxTCPSocketLookup_IPv6( pxSocket, &xRemoteIP );
                        #endif /* ( ipconfigUSE_IPv4 != 0 ) */
                    }
                    else
                    {
                        if( pxSocket->u.xTCP.xRemoteIP.ulIP_IPv4 == xRemoteIP.xIPAddress.ulIP_IPv4 )
                        {
                            /* For sockets not in listening mode, find a match with
                             * xLocalPort, ulRemoteIP AND xRemotePort. */
                            pxResult = pxSocket;
                        }
                    }

                    if( pxResult != NULL )
                    {
                        break;
                    }
                }
                else
                {
                    /* This 'pxSocket' doesn't match. */
                }
            }
        }

        if( pxResult == NULL )
        {
            /* An exact match was not found, maybe a listening socket was
             * found. */
            pxResult = pxListenSocket;
        }

        return pxResult;
    }

#endif /* ipconfigUSE_TCP */
/*-----------------------------------------------------------*/

#if ( ipconfigUSE_TCP == 1 )

/**
 * @brief For the web server: borrow the circular Rx buffer for inspection.
 *        HTML driver wants to see if a sequence of 13/10/13/10 is available.
 *
 * @param[in] xSocket The socket whose Rx stream is to be returned.
 *
 * @return The Rx stream of the socket if all checks pass, else NULL.
 */
    const struct xSTREAM_BUFFER * FreeRTOS_get_rx_buf( ConstSocket_t xSocket )
    {
        const FreeRTOS_Socket_t * pxSocket = ( const FreeRTOS_Socket_t * ) xSocket;
        const struct xSTREAM_BUFFER * pxReturn = NULL;


        /* Confirm that this is a TCP socket before dereferencing structure
         * member pointers. */
        if( prvValidSocket( pxSocket, FREERTOS_IPPROTO_TCP, pdFALSE ) == pdTRUE )
        {
            pxReturn = pxSocket->u.xTCP.rxStream;
        }

        return pxReturn;
    }

#endif /* ipconfigUSE_TCP */
/*-----------------------------------------------------------*/

#if ( ipconfigUSE_TCP == 1 )

/**
 * @brief Create the stream buffer for the given socket.
 *
 * @param[in] pxSocket the socket to create the stream for.
 * @param[in] xIsInputStream Is this input stream? pdTRUE/pdFALSE?
 *
 * @return The stream buffer.
 */
    static StreamBuffer_t * prvTCPCreateStream( FreeRTOS_Socket_t * pxSocket,
                                                BaseType_t xIsInputStream )
    {
        StreamBuffer_t * pxBuffer;
        size_t uxLength;
        size_t uxSize;

        /* Now that a stream is created, the maximum size is fixed before
         * creation, it could still be changed with setsockopt(). */
        if( xIsInputStream != pdFALSE )
        {
            size_t uxLittlePerc = sock20_PERCENT;
            size_t uxEnoughPerc = sock80_PERCENT;
            size_t uxSegmentCount = pxSocket->u.xTCP.uxRxStreamSize / pxSocket->u.xTCP.usMSS;
            static const struct Percent
            {
                size_t uxPercLittle, uxPercEnough;
            }
            xPercTable[] =
            {
                { 0U,  100U }, /* 1 segment. */
                { 50U, 100U }, /* 2 segments. */
                { 34U, 100U }, /* 3 segments. */
                { 25U, 100U }, /* 4 segments. */
            };

            if( ( uxSegmentCount > 0U ) &&
                ( uxSegmentCount <= ARRAY_USIZE( xPercTable ) ) )
            {
                uxLittlePerc = xPercTable[ uxSegmentCount - 1U ].uxPercLittle;
                uxEnoughPerc = xPercTable[ uxSegmentCount - 1U ].uxPercEnough;
            }

            uxLength = pxSocket->u.xTCP.uxRxStreamSize;

            if( pxSocket->u.xTCP.uxLittleSpace == 0U )
            {
                pxSocket->u.xTCP.uxLittleSpace = ( uxLittlePerc * pxSocket->u.xTCP.uxRxStreamSize ) / sock100_PERCENT;
            }

            if( pxSocket->u.xTCP.uxEnoughSpace == 0U )
            {
                pxSocket->u.xTCP.uxEnoughSpace = ( uxEnoughPerc * pxSocket->u.xTCP.uxRxStreamSize ) / sock100_PERCENT;
            }
        }
        else
        {
            uxLength = pxSocket->u.xTCP.uxTxStreamSize;
        }

        /* Add an extra 4 (or 8) bytes. */
        uxLength += sizeof( size_t );

        /* And make the length a multiple of sizeof( size_t ). */
        uxLength &= ~( sizeof( size_t ) - 1U );

        uxSize = ( sizeof( *pxBuffer ) + uxLength ) - sizeof( pxBuffer->ucArray );

        /* MISRA Ref 4.12.1 [Use of dynamic memory]. */
        /* More details at: https://github.com/FreeRTOS/FreeRTOS-Plus-TCP/blob/main/MISRA.md#directive-412. */
        /* coverity[misra_c_2012_directive_4_12_violation] */
        pxBuffer = ( ( StreamBuffer_t * ) pvPortMallocLarge( uxSize ) );

        if( pxBuffer == NULL )
        {
            FreeRTOS_debug_printf( ( "prvTCPCreateStream: malloc failed\n" ) );
            pxSocket->u.xTCP.bits.bMallocError = pdTRUE;
            vTCPStateChange( pxSocket, eCLOSE_WAIT );
        }
        else
        {
            /* Clear the markers of the stream */
            ( void ) memset( pxBuffer, 0, sizeof( *pxBuffer ) - sizeof( pxBuffer->ucArray ) );
            pxBuffer->LENGTH = ( size_t ) uxLength;

            if( xTCPWindowLoggingLevel != 0 )
            {
                FreeRTOS_debug_printf( ( "prvTCPCreateStream: %cxStream created %u bytes (total %u)\n", ( xIsInputStream != 0 ) ? 'R' : 'T', ( unsigned ) uxLength, ( unsigned ) uxSize ) );
            }

            if( xIsInputStream != 0 )
            {
                iptraceMEM_STATS_CREATE( tcpRX_STREAM_BUFFER, pxBuffer, uxSize );
                pxSocket->u.xTCP.rxStream = pxBuffer;
            }
            else
            {
                iptraceMEM_STATS_CREATE( tcpTX_STREAM_BUFFER, pxBuffer, uxSize );
                pxSocket->u.xTCP.txStream = pxBuffer;
            }
        }

        return pxBuffer;
    }


#endif /* ipconfigUSE_TCP */
/*-----------------------------------------------------------*/

#if ( ipconfigUSE_TCP == 1 ) && ( ipconfigUSE_CALLBACKS == 1 )

/**
 * @brief The application can attach callback functions to a socket. In this function,
 *        called by lTCPAddRxdata(), the TCP reception handler will be called.
 * @param[in] pxSocket The socket which has received TCP data.
 * @param[in] pcData The actual data received.
 * @param[in] ulByteCount The number of bytes that were received.
 */
    static void vTCPAddRxdata_Callback( FreeRTOS_Socket_t * pxSocket,
                                        const uint8_t * pcData,
                                        uint32_t ulByteCount )
    {
        const uint8_t * pucBuffer = pcData;

        /* The socket owner has installed an OnReceive handler. Pass the
         * Rx data, without copying from the rxStream, to the user. */
        for( ; ; )
        {
            uint8_t * ucReadPtr = NULL;
            uint32_t ulCount;

            if( pucBuffer != NULL )
            {
                ucReadPtr = ( uint8_t * ) pucBuffer;
                ulCount = ulByteCount;
                pucBuffer = NULL;
            }
            else
            {
                ulCount = ( uint32_t ) uxStreamBufferGetPtr( pxSocket->u.xTCP.rxStream, &( ucReadPtr ) );
            }

            if( ulCount == 0U )
            {
                break;
            }

            /* For advanced users only: here a pointer to the RX-stream of a socket
             * is passed to an application hook. */
            ( void ) pxSocket->u.xTCP.pxHandleReceive( pxSocket, ucReadPtr, ( size_t ) ulCount );
            /* Forward the tail in the RX stream. */
            ( void ) uxStreamBufferGet( pxSocket->u.xTCP.rxStream, 0U, NULL, ( size_t ) ulCount, pdFALSE );
        }
    }
#endif /* #if ( ipconfigUSE_TCP == 1 ) && ( ipconfigUSE_CALLBACKS == 1 ) */

#if ( ipconfigUSE_TCP == 1 )

/**
 * @brief Called by lTCPAddRxdata(), the received data has just been added to the
 *        RX-stream. When the space is dropped below a threshold, it may set the
 *        bit field 'bLowWater'. Also the socket's events bits for READ will be set.
 * @param[in] pxSocket the socket that has received new data.
 */
    static void vTCPAddRxdata_Stored( FreeRTOS_Socket_t * pxSocket )
    {
        /* See if running out of space. */
        if( pxSocket->u.xTCP.bits.bLowWater == pdFALSE_UNSIGNED )
        {
            size_t uxFrontSpace = uxStreamBufferFrontSpace( pxSocket->u.xTCP.rxStream );

            if( uxFrontSpace <= pxSocket->u.xTCP.uxLittleSpace )
            {
                pxSocket->u.xTCP.bits.bLowWater = pdTRUE_UNSIGNED;
                pxSocket->u.xTCP.bits.bWinChange = pdTRUE_UNSIGNED;

                /* bLowWater was reached, send the changed window size. */
                pxSocket->u.xTCP.usTimeout = 1U;
                ( void ) xSendEventToIPTask( eTCPTimerEvent );
            }
        }

        /* New incoming data is available, wake up the user.   User's
         * semaphores will be set just before the IP-task goes asleep. */
        pxSocket->xEventBits |= ( EventBits_t ) eSOCKET_RECEIVE;

        #if ipconfigSUPPORT_SELECT_FUNCTION == 1
            {
                if( ( pxSocket->xSelectBits & ( EventBits_t ) eSELECT_READ ) != 0U )
                {
                    pxSocket->xEventBits |= ( ( ( EventBits_t ) eSELECT_READ ) << SOCKET_EVENT_BIT_COUNT );
                }
            }
        #endif
    }
#endif /* ipconfigUSE_TCP */

#if ( ipconfigUSE_TCP == 1 )

/**
 * @brief Add data to the RxStream. When uxOffset > 0, data has come in out-of-order
 *        and will be put in front of the head so it can not be popped by the user.
 *
 * @param[in] pxSocket The socket to whose RxStream data is to be added.
 * @param[in] uxOffset Offset of the packet.
 * @param[in] pcData The data to be added to the RxStream.
 * @param[in] ulByteCount Number of bytes in the data.
 *
 * @return The number of bytes actually added to the RxStream. Or else, a negative
 *         error code is returned.
 */
    int32_t lTCPAddRxdata( FreeRTOS_Socket_t * pxSocket,
                           size_t uxOffset,
                           const uint8_t * pcData,
                           uint32_t ulByteCount )
    {
        StreamBuffer_t * pxStream = pxSocket->u.xTCP.rxStream;
        int32_t xResult = 0;

        #if ( ipconfigUSE_CALLBACKS == 1 )
            BaseType_t bHasHandler = ipconfigIS_VALID_PROG_ADDRESS( pxSocket->u.xTCP.pxHandleReceive ) ? pdTRUE : pdFALSE;
            const uint8_t * pucBuffer = NULL;
        #endif /* ipconfigUSE_CALLBACKS */

        /* int32_t uxStreamBufferAdd( pxBuffer, uxOffset, pucData, aCount )
         * if( pucData != NULL ) copy data the the buffer
         * if( pucData == NULL ) no copying, just advance rxHead
         * if( uxOffset != 0 ) Just store data which has come out-of-order
         * if( uxOffset == 0 ) Also advance rxHead */
        if( pxStream == NULL )
        {
            pxStream = prvTCPCreateStream( pxSocket, pdTRUE );

            if( pxStream == NULL )
            {
                xResult = -1;
            }
        }

        if( xResult >= 0 )
        {
            #if ( ipconfigUSE_CALLBACKS == 1 )
                {
                    if( ( bHasHandler != pdFALSE ) && ( uxStreamBufferGetSize( pxStream ) == 0U ) && ( uxOffset == 0U ) && ( pcData != NULL ) )
                    {
                        /* Data can be passed directly to the user because there is
                         * no data in the RX-stream, it the new data must be stored
                         * at offset zero, and a buffer 'pcData' is provided.
                         */
                        pucBuffer = pcData;

                        /* Zero-copy for call-back: no need to add the bytes to the
                         * stream, only the pointer will be advanced by uxStreamBufferAdd(). */
                        pcData = NULL;
                    }
                }
            #endif /* ipconfigUSE_CALLBACKS */

            xResult = ( int32_t ) uxStreamBufferAdd( pxStream, uxOffset, pcData, ( size_t ) ulByteCount );

            #if ( ipconfigHAS_DEBUG_PRINTF != 0 )
                {
                    if( xResult != ( int32_t ) ulByteCount )
                    {
                        FreeRTOS_debug_printf( ( "lTCPAddRxdata: at %u: %d/%u bytes (tail %u head %u space %u front %u)\n",
                                                 ( unsigned int ) uxOffset,
                                                 ( int ) xResult,
                                                 ( unsigned int ) ulByteCount,
                                                 ( unsigned int ) pxStream->uxTail,
                                                 ( unsigned int ) pxStream->uxHead,
                                                 ( unsigned int ) uxStreamBufferFrontSpace( pxStream ),
                                                 ( unsigned int ) pxStream->uxFront ) );
                    }
                }
            #endif /* ipconfigHAS_DEBUG_PRINTF */

            if( uxOffset == 0U )
            {
                /* Data is being added to rxStream at the head (offs = 0) */
                #if ( ipconfigUSE_CALLBACKS == 1 )
                    if( bHasHandler != pdFALSE )
                    {
                        vTCPAddRxdata_Callback( pxSocket, pucBuffer, ulByteCount );
                    }
                    else
                #endif /* ipconfigUSE_CALLBACKS */
                {
                    vTCPAddRxdata_Stored( pxSocket );
                }
            }
        }

        return xResult;
    }


#endif /* ipconfigUSE_TCP */
/*-----------------------------------------------------------*/

#if ( ipconfigUSE_TCP == 1 )

/**
 * @brief Function to get the remote IP-address and port number.
 *
 * @param[in] xSocket Socket owning the connection.
 * @param[out] pxAddress The address pointer to which the address
 *                        is to be added.
 *
 * @return The size of the address being returned. Or else a negative
 *         error code will be returned.
 */

/* Function to get the remote address and IP port */
    BaseType_t FreeRTOS_GetRemoteAddress( ConstSocket_t xSocket,
                                          struct freertos_sockaddr * pxAddress )
    {
        const FreeRTOS_Socket_t * pxSocket = ( const FreeRTOS_Socket_t * ) xSocket;
        BaseType_t xResult;

        if( pxSocket->ucProtocol != ( uint8_t ) FREERTOS_IPPROTO_TCP )
        {
            xResult = -pdFREERTOS_ERRNO_EINVAL;
        }
        else
        {
            /* BSD style sockets communicate IP and port addresses in network
             * byte order.
             * IP address of remote machine. */
            switch( pxSocket->bits.bIsIPv6 ) /* LCOV_EXCL_BR_LINE Exclude this line because default case is not counted. */
            {
                #if ( ipconfigUSE_IPv4 != 0 )
                    case pdFALSE_UNSIGNED:
                        pxAddress->sin_len = ( uint8_t ) sizeof( *pxAddress );
                        pxAddress->sin_family = FREERTOS_AF_INET;

                        /* IP address of remote machine. */
                        pxAddress->sin_address.ulIP_IPv4 = FreeRTOS_htonl( pxSocket->u.xTCP.xRemoteIP.ulIP_IPv4 );

                        /* Port on remote machine. */
                        pxAddress->sin_port = FreeRTOS_htons( pxSocket->u.xTCP.usRemotePort );
                        break;
                #endif /* ( ipconfigUSE_IPv4 != 0 ) */

                #if ( ipconfigUSE_IPv6 != 0 )
                    case pdTRUE_UNSIGNED:
                        pxAddress->sin_family = FREERTOS_AF_INET6;

                        /* IP address of remote machine. */
                        ( void ) memcpy( pxAddress->sin_address.xIP_IPv6.ucBytes, pxSocket->u.xTCP.xRemoteIP.xIP_IPv6.ucBytes, sizeof( pxAddress->sin_address.xIP_IPv6.ucBytes ) );

                        /* Port of remote machine. */
                        pxAddress->sin_port = FreeRTOS_htons( pxSocket->u.xTCP.usRemotePort );
                        break;
                #endif /* ( ipconfigUSE_IPv6 != 0 ) */

                default:
                    /* MISRA 16.4 Compliance */
                    break;
            }

            xResult = ( BaseType_t ) sizeof( *pxAddress );
        }

        return xResult;
    }


#endif /* ipconfigUSE_TCP */


/*-----------------------------------------------------------*/

#if ( ipconfigUSE_TCP == 1 )


/**
 * @brief Get the version of IP: either 'ipTYPE_IPv4' or 'ipTYPE_IPv6'.
 *
 * @param[in] xSocket  The socket to be checked.
 *
 * @return Either ipTYPE_IPv4 or ipTYPE_IPv6.
 */
    BaseType_t FreeRTOS_GetIPType( ConstSocket_t xSocket )
    {
        const FreeRTOS_Socket_t * pxSocket = ( const FreeRTOS_Socket_t * ) xSocket;
        BaseType_t xResult = ( BaseType_t ) ipTYPE_IPv4;

        switch( pxSocket->bits.bIsIPv6 ) /* LCOV_EXCL_BR_LINE Exclude this line because default case is not counted. */
        {
            #if ( ipconfigUSE_IPv4 != 0 )
                case pdFALSE_UNSIGNED:
                    xResult = ( BaseType_t ) ipTYPE_IPv4;
                    break;
            #endif /* ( ipconfigUSE_IPv4 != 0 ) */

            #if ( ipconfigUSE_IPv6 != 0 )
                case pdTRUE_UNSIGNED:
                    xResult = ( BaseType_t ) ipTYPE_IPv6;
                    break;
            #endif /* ( ipconfigUSE_IPv6 != 0 ) */

            default:
                /* MISRA 16.4 Compliance */
                break;
        }

        return xResult;
    }

/**
 * @brief Check the number of bytes that may be added to txStream.
 *
 * @param[in] xSocket The socket to be checked.
 *
 * @return the number of bytes that may be added to txStream or
 *         else a negative error code.
 */
    BaseType_t FreeRTOS_maywrite( ConstSocket_t xSocket )
    {
        const FreeRTOS_Socket_t * pxSocket = ( const FreeRTOS_Socket_t * ) xSocket;
        BaseType_t xResult = 0;

        if( pxSocket->ucProtocol != ( uint8_t ) FREERTOS_IPPROTO_TCP )
        {
            xResult = -pdFREERTOS_ERRNO_EINVAL;
        }
        else if( pxSocket->u.xTCP.eTCPState != eESTABLISHED )
        {
            if( ( pxSocket->u.xTCP.eTCPState < eCONNECT_SYN ) || ( pxSocket->u.xTCP.eTCPState > eESTABLISHED ) )
            {
                xResult = -1;
            }
        }
        else if( pxSocket->u.xTCP.txStream == NULL )
        {
            xResult = ( BaseType_t ) pxSocket->u.xTCP.uxTxStreamSize;
        }
        else
        {
            xResult = ( BaseType_t ) uxStreamBufferGetSpace( pxSocket->u.xTCP.txStream );
        }

        return xResult;
    }


#endif /* ipconfigUSE_TCP */
/*-----------------------------------------------------------*/

#if ( ipconfigUSE_TCP == 1 )

/**
 * @brief Get the number of bytes that can be written in the Tx buffer
 *        of the given socket.
 *
 * @param[in] xSocket the socket to be checked.
 *
 * @return The bytes that can be written. Or else an error code.
 */
    BaseType_t FreeRTOS_tx_space( ConstSocket_t xSocket )
    {
        const FreeRTOS_Socket_t * pxSocket = ( const FreeRTOS_Socket_t * ) xSocket;
        BaseType_t xReturn;

        if( pxSocket->ucProtocol != ( uint8_t ) FREERTOS_IPPROTO_TCP )
        {
            xReturn = -pdFREERTOS_ERRNO_EINVAL;
        }
        else
        {
            if( pxSocket->u.xTCP.txStream != NULL )
            {
                xReturn = ( BaseType_t ) uxStreamBufferGetSpace( pxSocket->u.xTCP.txStream );
            }
            else
            {
                xReturn = ( BaseType_t ) pxSocket->u.xTCP.uxTxStreamSize;
            }
        }

        return xReturn;
    }


#endif /* ipconfigUSE_TCP */
/*-----------------------------------------------------------*/

#if ( ipconfigUSE_TCP == 1 )

/**
 * @brief Returns the number of bytes stored in the Tx buffer.
 *
 * @param[in] xSocket The socket to be checked.
 *
 * @return The number of bytes stored in the Tx buffer of the socket.
 *         Or an error code.
 */
    BaseType_t FreeRTOS_tx_size( ConstSocket_t xSocket )
    {
        const FreeRTOS_Socket_t * pxSocket = ( const FreeRTOS_Socket_t * ) xSocket;
        BaseType_t xReturn;

        if( pxSocket->ucProtocol != ( uint8_t ) FREERTOS_IPPROTO_TCP )
        {
            xReturn = -pdFREERTOS_ERRNO_EINVAL;
        }
        else
        {
            if( pxSocket->u.xTCP.txStream != NULL )
            {
                xReturn = ( BaseType_t ) uxStreamBufferGetSize( pxSocket->u.xTCP.txStream );
            }
            else
            {
                xReturn = 0;
            }
        }

        return xReturn;
    }


#endif /* ipconfigUSE_TCP */
/*-----------------------------------------------------------*/

#if ( ipconfigUSE_TCP == 1 )

/**
 * @brief Is the socket connected.
 *
 * @param[in] xSocket The socket being checked.
 *
 * @return pdTRUE if TCP socket is connected.
 */
    BaseType_t FreeRTOS_issocketconnected( ConstSocket_t xSocket )
    {
        const FreeRTOS_Socket_t * pxSocket = ( const FreeRTOS_Socket_t * ) xSocket;
        BaseType_t xReturn = pdFALSE;

        if( pxSocket->ucProtocol != ( uint8_t ) FREERTOS_IPPROTO_TCP )
        {
            xReturn = -pdFREERTOS_ERRNO_EINVAL;
        }
        else
        {
            if( pxSocket->u.xTCP.eTCPState >= eESTABLISHED )
            {
                if( pxSocket->u.xTCP.eTCPState < eCLOSE_WAIT )
                {
                    xReturn = pdTRUE;
                }
            }
        }

        return xReturn;
    }


#endif /* ipconfigUSE_TCP */
/*-----------------------------------------------------------*/

#if ( ipconfigUSE_TCP == 1 )

/**
 * @brief Get the actual value of Maximum Segment Size ( MSS ) being used.
 *
 * @param[in] xSocket The socket whose MSS is to be returned.
 *
 * @return the actual size of MSS being used or an error code.
 */
    BaseType_t FreeRTOS_mss( ConstSocket_t xSocket )
    {
        const FreeRTOS_Socket_t * pxSocket = ( const FreeRTOS_Socket_t * ) xSocket;
        BaseType_t xReturn;

        if( pxSocket->ucProtocol != ( uint8_t ) FREERTOS_IPPROTO_TCP )
        {
            xReturn = -pdFREERTOS_ERRNO_EINVAL;
        }
        else
        {
            /* usMSS is declared as uint16_t to save space.  FreeRTOS_mss()
             * will often be used in signed native-size expressions cast it to
             * BaseType_t. */
            xReturn = ( BaseType_t ) ( pxSocket->u.xTCP.usMSS );
        }

        return xReturn;
    }


#endif /* ipconfigUSE_TCP */
/*-----------------------------------------------------------*/

#if ( ipconfigUSE_TCP == 1 )

/**
 * @brief Get the connection status. The values correspond to the members
 *        of the enum 'eIPTCPState_t'.
 *
 * @param[in] xSocket Socket to get the connection status from.
 *
 * @return The connection status or an error code.
 *
 * @note For internal use only.
 */
    BaseType_t FreeRTOS_connstatus( ConstSocket_t xSocket )
    {
        const FreeRTOS_Socket_t * pxSocket = ( const FreeRTOS_Socket_t * ) xSocket;
        BaseType_t xReturn;

        if( pxSocket->ucProtocol != ( uint8_t ) FREERTOS_IPPROTO_TCP )
        {
            xReturn = -pdFREERTOS_ERRNO_EINVAL;
        }
        else
        {
            /* Cast it to BaseType_t. */
            xReturn = ( BaseType_t ) ( pxSocket->u.xTCP.eTCPState );
        }

        return xReturn;
    }


#endif /* ipconfigUSE_TCP */
/*-----------------------------------------------------------*/

#if ( ipconfigUSE_TCP == 1 )

/**
 * @brief Returns the number of bytes which can be read from the RX stream buffer.
 *
 * @param[in] xSocket the socket to get the number of bytes from.
 *
 * @return Returns the number of bytes which can be read. Or an error
 *         code is returned.
 */
    BaseType_t FreeRTOS_rx_size( ConstSocket_t xSocket )
    {
        const FreeRTOS_Socket_t * pxSocket = ( const FreeRTOS_Socket_t * ) xSocket;
        BaseType_t xReturn;

        if( pxSocket->ucProtocol != ( uint8_t ) FREERTOS_IPPROTO_TCP )
        {
            xReturn = -pdFREERTOS_ERRNO_EINVAL;
        }
        else if( pxSocket->u.xTCP.rxStream != NULL )
        {
            xReturn = ( BaseType_t ) uxStreamBufferGetSize( pxSocket->u.xTCP.rxStream );
        }
        else
        {
            xReturn = 0;
        }

        return xReturn;
    }


#endif /* ipconfigUSE_TCP */
/*-----------------------------------------------------------*/

/**
 * @brief Check whether a given socket is valid or not. Validity is defined
 *        as the socket not being NULL and not being Invalid.
 * @param[in] xSocket The socket to be checked.
 * @return pdTRUE if the socket is valid, else pdFALSE.
 *
 */
BaseType_t xSocketValid( const ConstSocket_t xSocket )
{
    BaseType_t xReturnValue = pdFALSE;

    /*
     * There are two values which can indicate an invalid socket:
     * FREERTOS_INVALID_SOCKET and NULL.  In order to compare against
     * both values, the code cannot be compliant with rule 11.4,
     * hence the Coverity suppression statement below.
     */

    /* MISRA Ref 11.4.1 [Socket error and integer to pointer conversion] */
    /* More details at: https://github.com/FreeRTOS/FreeRTOS-Plus-TCP/blob/main/MISRA.md#rule-114 */
    /* coverity[misra_c_2012_rule_11_4_violation] */
    if( ( xSocket != FREERTOS_INVALID_SOCKET ) && ( xSocket != NULL ) )
    {
        xReturnValue = pdTRUE;
    }

    return xReturnValue;
}
/*-----------------------------------------------------------*/

#if 0

/**
 * @brief Returns the number of packets that are stored in a UDP socket.
 *
 * @param[in] xSocket the socket to get the number of bytes from.
 *
 * @return Returns the number of packets that are stored.  Use FreeRTOS_recvfrom()
 *         to retrieve those packets.
 */
    BaseType_t FreeRTOS_udp_rx_size( Socket_t xSocket )
    {
        BaseType_t xReturn = 0;
        const FreeRTOS_Socket_t * pxSocket = ( const FreeRTOS_Socket_t * ) xSocket;

        if( pxSocket->ucProtocol == ( uint8_t ) FREERTOS_IPPROTO_UDP )
        {
            xReturn = ( BaseType_t ) listCURRENT_LIST_LENGTH( &( pxSocket->u.xUDP.xWaitingPacketsList ) );
        }
        else
        {
            xReturn = -pdFREERTOS_ERRNO_EINVAL;
        }

        return xReturn;
    }
#endif /* 0 */

#if ( ipconfigUSE_TCP == 1 )

/**
 * @brief Get the net status. The IP-task will print a summary of all sockets and
 *        their connections.
 */
    void FreeRTOS_netstat( void )
    {
        IPStackEvent_t xAskEvent;

        /* Ask the IP-task to call vTCPNetStat()
         * to avoid accessing xBoundTCPSocketsList
         */
        xAskEvent.eEventType = eTCPNetStat;
        xAskEvent.pvData = ( void * ) NULL;
        ( void ) xSendEventStructToIPTask( &xAskEvent, pdMS_TO_TICKS( 1000U ) );
    }

#endif /* ipconfigUSE_TCP */
/*-----------------------------------------------------------*/

/**
 * @brief Set the value of the SocketID of a socket.
 * @param[in] xSocket The socket whose ID should be set.
 * @param[in] pvSocketID The new value for the SocketID.
 * @return Zero if the socket was valid, otherwise -EINVAL.
 */
BaseType_t xSocketSetSocketID( const Socket_t xSocket,
                               void * pvSocketID )
{
    FreeRTOS_Socket_t * pxSocket = ( FreeRTOS_Socket_t * ) xSocket;
    BaseType_t xReturn = -pdFREERTOS_ERRNO_EINVAL;

<<<<<<< HEAD
    if( xSocketValid( pxSocket ) )
=======
    if( xSocketValid( pxSocket ) == pdTRUE )
>>>>>>> 0d64b439
    {
        xReturn = 0;
        pxSocket->pvSocketID = pvSocketID;
    }

    return xReturn;
}
/*-----------------------------------------------------------*/

/**
 * @brief Retrieve the SocketID that is associated with a socket.
 * @param[in] xSocket The socket whose ID should be returned.
 * @return The current value of pvSocketID, or NULL in case
 *         the socket pointer is not valid or when the ID was not
 *         yet set.
 */
void * pvSocketGetSocketID( const ConstSocket_t xSocket )
{
    const FreeRTOS_Socket_t * pxSocket = ( const FreeRTOS_Socket_t * ) xSocket;
    void * pvReturn = NULL;

<<<<<<< HEAD
    if( xSocketValid( pxSocket ) )
=======
    if( xSocketValid( pxSocket ) == pdTRUE )
>>>>>>> 0d64b439
    {
        pvReturn = pxSocket->pvSocketID;
    }

    return pvReturn;
}
/*-----------------------------------------------------------*/

<<<<<<< HEAD
=======
#if ( ( ipconfigHAS_PRINTF != 0 ) && ( ipconfigUSE_TCP == 1 ) )

/**
 * @brief A helper function of vTCPNetStat(), see below.
 *
 * @param[in] pxSocket The socket that needs logging.
 *
 * @return
 */
    static void vTCPNetStat_TCPSocket( const FreeRTOS_Socket_t * pxSocket )
    {
        char pcRemoteIp[ 40 ];
        int xIPWidth = 32;

        #if ( ipconfigTCP_KEEP_ALIVE == 1 )
            TickType_t age = xTaskGetTickCount() - pxSocket->u.xTCP.xLastAliveTime;
        #else
            TickType_t age = 0U;
        #endif

        char ucChildText[ 16 ] = "";

        if( pxSocket->u.xTCP.eTCPState == ( uint8_t ) eTCP_LISTEN )
        {
            /* Using function "snprintf". */
            const int32_t copied_len = snprintf( ucChildText, sizeof( ucChildText ), " %d/%d",
                                                 pxSocket->u.xTCP.usChildCount,
                                                 pxSocket->u.xTCP.usBacklog );
            ( void ) copied_len;
            /* These should never evaluate to false since the buffers are both shorter than 5-6 characters (<=65535) */
            configASSERT( copied_len >= 0 );                                /* LCOV_EXCL_BR_LINE the 'taken' branch will never execute. See the above comment. */
            configASSERT( copied_len < ( int32_t ) sizeof( ucChildText ) ); /* LCOV_EXCL_BR_LINE the 'taken' branch will never execute. See the above comment. */
        }

        if( age > 999999U )
        {
            age = 999999U;
        }

        switch( pxSocket->bits.bIsIPv6 ) /* LCOV_EXCL_BR_LINE Exclude this line because default case is not counted. */
        {
            #if ( ipconfigUSE_IPv4 != 0 )
                case pdFALSE_UNSIGNED:
                    ( void ) snprintf( pcRemoteIp, sizeof( pcRemoteIp ), "%xip", ( unsigned ) pxSocket->u.xTCP.xRemoteIP.ulIP_IPv4 );
                    break;
            #endif /* ( ipconfigUSE_IPv4 != 0 ) */

            #if ( ipconfigUSE_IPv6 != 0 )
                case pdTRUE_UNSIGNED:
                    ( void ) snprintf( pcRemoteIp,
                                       sizeof( pcRemoteIp ),
                                       "%pip", pxSocket->u.xTCP.xRemoteIP.xIP_IPv6.ucBytes );
                    break;
            #endif /* ( ipconfigUSE_IPv6 != 0 ) */

            default:
                /* MISRA 16.4 Compliance */
                break;
        }

        FreeRTOS_printf( ( "TCP %5d %-*s:%5d %d/%d %-13.13s %6u %6u%s\n",
                           pxSocket->usLocalPort,         /* Local port on this machine */
                           xIPWidth,
                           pcRemoteIp,                    /* IP address of remote machine */
                           pxSocket->u.xTCP.usRemotePort, /* Port on remote machine */
                           ( pxSocket->u.xTCP.rxStream != NULL ) ? 1 : 0,
                           ( pxSocket->u.xTCP.txStream != NULL ) ? 1 : 0,
                           FreeRTOS_GetTCPStateName( pxSocket->u.xTCP.eTCPState ),
                           ( unsigned ) ( ( age > 999999U ) ? 999999U : age ), /* Format 'age' for printing */
                           pxSocket->u.xTCP.usTimeout,
                           ucChildText ) );
    }

#endif /* ( ( ipconfigHAS_PRINTF != 0 ) && ( ipconfigUSE_TCP == 1 ) ) */

>>>>>>> 0d64b439
#if ( ( ipconfigHAS_PRINTF != 0 ) && ( ipconfigUSE_TCP == 1 ) )

/**
 * @brief Print a summary of all sockets and their connections.
 */
    void vTCPNetStat( void )
    {
        /* Show a simple listing of all created sockets and their connections */
        const ListItem_t * pxIterator;
        BaseType_t count = 0;
        size_t uxMinimum = uxGetMinimumFreeNetworkBuffers();
        size_t uxCurrent = uxGetNumberOfFreeNetworkBuffers();

        if( !listLIST_IS_INITIALISED( &xBoundTCPSocketsList ) )
        {
            FreeRTOS_printf( ( "PLUS-TCP not initialized\n" ) );
        }
        else
        {
            /* Casting a "MiniListItem_t" to a "ListItem_t".
             * This is safe because only its address is being accessed, not its fields. */
            const ListItem_t * pxEndTCP = listGET_END_MARKER( &xBoundTCPSocketsList );
            const ListItem_t * pxEndUDP = listGET_END_MARKER( &xBoundUDPSocketsList );

            FreeRTOS_printf( ( "Prot Port IP-Remote       : Port  R/T Status       Alive  tmout Child\n" ) );

            for( pxIterator = listGET_HEAD_ENTRY( &xBoundTCPSocketsList );
                 pxIterator != pxEndTCP;
                 pxIterator = listGET_NEXT( pxIterator ) )
            {
                const FreeRTOS_Socket_t * pxSocket = ( ( const FreeRTOS_Socket_t * ) listGET_LIST_ITEM_OWNER( pxIterator ) );
                vTCPNetStat_TCPSocket( pxSocket );
                count++;
            }

            for( pxIterator = listGET_HEAD_ENTRY( &xBoundUDPSocketsList );
                 pxIterator != pxEndUDP;
                 pxIterator = listGET_NEXT( pxIterator ) )
            {
                /* Local port on this machine */
                FreeRTOS_printf( ( "UDP Port %5u\n",
                                   FreeRTOS_ntohs( listGET_LIST_ITEM_VALUE( pxIterator ) ) ) );
                count++;
            }

            FreeRTOS_printf( ( "FreeRTOS_netstat: %d sockets %u < %u < %u buffers free\n",
                               ( int ) count,
                               ( unsigned ) uxMinimum,
                               ( unsigned ) uxCurrent,
                               ( unsigned ) ipconfigNUM_NETWORK_BUFFER_DESCRIPTORS ) );
        }
    }

#endif /* ( ( ipconfigHAS_PRINTF != 0 ) && ( ipconfigUSE_TCP == 1 ) ) */
/*-----------------------------------------------------------*/

#if ( ipconfigSUPPORT_SELECT_FUNCTION == 1 )

    #if ( ipconfigUSE_TCP == 1 )

/**
 * @brief This internal function will check if a given TCP
 *        socket has had any select event, either READ, WRITE,
 *        or EXCEPT.
 *
 * @param[in] pxSocket The socket which needs to be checked.
 * @return An event mask of events that are active for this socket.
 */
        static EventBits_t vSocketSelectTCP( FreeRTOS_Socket_t * pxSocket )
        {
            /* Check if the TCP socket has already been accepted by
             * the owner.  If not, it is useless to return it from a
             * select(). */
            BaseType_t bAccepted = pdFALSE;
            EventBits_t xSocketBits = 0U;

            if( pxSocket->u.xTCP.bits.bPassQueued == pdFALSE_UNSIGNED )
            {
                if( pxSocket->u.xTCP.bits.bPassAccept == pdFALSE_UNSIGNED )
                {
                    bAccepted = pdTRUE;
                }
            }

            /* Is the set owner interested in READ events? */
            if( ( pxSocket->xSelectBits & ( EventBits_t ) eSELECT_READ ) != ( EventBits_t ) 0U )
            {
                if( pxSocket->u.xTCP.eTCPState == eTCP_LISTEN )
                {
                    if( ( pxSocket->u.xTCP.pxPeerSocket != NULL ) && ( pxSocket->u.xTCP.pxPeerSocket->u.xTCP.bits.bPassAccept != pdFALSE_UNSIGNED ) )
                    {
                        xSocketBits |= ( EventBits_t ) eSELECT_READ;
                    }
                }
                else if( ( pxSocket->u.xTCP.bits.bReuseSocket != pdFALSE_UNSIGNED ) && ( pxSocket->u.xTCP.bits.bPassAccept != pdFALSE_UNSIGNED ) )
                {
                    /* This socket has the re-use flag. After connecting it turns into
                     * a connected socket. Set the READ event, so that accept() will be called. */
                    xSocketBits |= ( EventBits_t ) eSELECT_READ;
                }
                else if( ( bAccepted != 0 ) && ( FreeRTOS_recvcount( pxSocket ) > 0 ) )
                {
                    xSocketBits |= ( EventBits_t ) eSELECT_READ;
                }
                else
                {
                    /* Nothing. */
                }
            }

            /* Is the set owner interested in EXCEPTION events? */
            if( ( pxSocket->xSelectBits & ( EventBits_t ) eSELECT_EXCEPT ) != 0U )
            {
                if( ( pxSocket->u.xTCP.eTCPState == eCLOSE_WAIT ) || ( pxSocket->u.xTCP.eTCPState == eCLOSED ) )
                {
                    xSocketBits |= ( EventBits_t ) eSELECT_EXCEPT;
                }
            }

            /* Is the set owner interested in WRITE events? */
            if( ( pxSocket->xSelectBits & ( EventBits_t ) eSELECT_WRITE ) != 0U )
            {
                BaseType_t bMatch = pdFALSE;

                if( bAccepted != 0 )
                {
                    if( FreeRTOS_tx_space( pxSocket ) > 0 )
                    {
                        bMatch = pdTRUE;
                    }
                }

                if( bMatch == pdFALSE )
                {
                    if( ( pxSocket->u.xTCP.bits.bConnPrepared != pdFALSE_UNSIGNED ) &&
                        ( pxSocket->u.xTCP.eTCPState >= eESTABLISHED ) &&
                        ( pxSocket->u.xTCP.bits.bConnPassed == pdFALSE_UNSIGNED ) )
                    {
                        pxSocket->u.xTCP.bits.bConnPassed = pdTRUE_UNSIGNED;
                        bMatch = pdTRUE;
                    }
                }

                if( bMatch != pdFALSE )
                {
                    xSocketBits |= ( EventBits_t ) eSELECT_WRITE;
                }
            }

            return xSocketBits;
        }

    #endif /* ( ipconfigUSE_TCP == 1 ) */

/**
 * @brief This internal non-blocking function will check all sockets that belong
 *        to a select set.  The events bits of each socket will be updated, and it
 *        will check if an ongoing select() call must be interrupted because of an
 *        event has occurred.
 *
 * @param[in] pxSocketSet The socket-set which is to be waited on for change.
 */
    void vSocketSelect( const SocketSelect_t * pxSocketSet )
    {
        BaseType_t xRound;
        EventBits_t xSocketBits, xBitsToClear;

        #if ipconfigUSE_TCP == 1
            BaseType_t xLastRound = 1;
        #else
            BaseType_t xLastRound = 0;
        #endif

        /* These flags will be switched on after checking the socket status. */
        EventBits_t xGroupBits = 0;

        for( xRound = 0; xRound <= xLastRound; xRound++ )
        {
            const ListItem_t * pxIterator;
            const ListItem_t * pxEnd;

            if( xRound == 0 )
            {
                /* MISRA Ref 11.3.1 [Misaligned access] */
                /* More details at: https://github.com/FreeRTOS/FreeRTOS-Plus-TCP/blob/main/MISRA.md#rule-113 */
                /* coverity[misra_c_2012_rule_11_3_violation] */
                pxEnd = ( ( const ListItem_t * ) &( xBoundUDPSocketsList.xListEnd ) );
            }

            #if ipconfigUSE_TCP == 1
                else
                {
                    /* MISRA Ref 11.3.1 [Misaligned access] */
                    /* More details at: https://github.com/FreeRTOS/FreeRTOS-Plus-TCP/blob/main/MISRA.md#rule-113 */
                    /* coverity[misra_c_2012_rule_11_3_violation] */
                    pxEnd = ( ( const ListItem_t * ) &( xBoundTCPSocketsList.xListEnd ) );
                }
            #endif /* ipconfigUSE_TCP == 1 */

            for( pxIterator = listGET_NEXT( pxEnd );
                 pxIterator != pxEnd;
                 pxIterator = listGET_NEXT( pxIterator ) )
            {
                FreeRTOS_Socket_t * pxSocket = ( ( FreeRTOS_Socket_t * ) listGET_LIST_ITEM_OWNER( pxIterator ) );

                if( pxSocket->pxSocketSet != pxSocketSet )
                {
                    /* Socket does not belong to this select group. */
                    continue;
                }

                xSocketBits = 0;

                #if ( ipconfigUSE_TCP == 1 )
                    if( pxSocket->ucProtocol == ( uint8_t ) FREERTOS_IPPROTO_TCP )
                    {
                        xSocketBits |= vSocketSelectTCP( pxSocket );
                    }
                    else
                #endif /* ipconfigUSE_TCP == 1 */
                {
                    /* Select events for UDP are simpler. */
                    if( ( ( pxSocket->xSelectBits & ( EventBits_t ) eSELECT_READ ) != 0U ) &&
                        ( listCURRENT_LIST_LENGTH( &( pxSocket->u.xUDP.xWaitingPacketsList ) ) > 0U ) )
                    {
                        xSocketBits |= ( EventBits_t ) eSELECT_READ;
                    }

                    /* The WRITE and EXCEPT bits are not used for UDP */
                } /* if( pxSocket->ucProtocol == FREERTOS_IPPROTO_TCP ) */

                /* Each socket keeps its own event flags, which are looked-up
                 * by FreeRTOS_FD_ISSSET() */
                pxSocket->xSocketBits = xSocketBits;

                /* The ORed value will be used to set the bits in the event
                 * group. */
                xGroupBits |= xSocketBits;
            } /* for( pxIterator ... ) */
        }     /* for( xRound = 0; xRound <= xLastRound; xRound++ ) */

        xBitsToClear = xEventGroupGetBits( pxSocketSet->xSelectGroup );

        /* Now set the necessary bits. */
        xBitsToClear = ( xBitsToClear & ~xGroupBits ) & ( ( EventBits_t ) eSELECT_ALL );

        #if ( ipconfigSUPPORT_SIGNALS != 0 )
            {
                /* Maybe the socketset was signalled, but don't
                 * clear the 'eSELECT_INTR' bit here, as it will be used
                 * and cleared in FreeRTOS_select(). */
                xBitsToClear &= ~( ( EventBits_t ) eSELECT_INTR );
            }
        #endif /* ipconfigSUPPORT_SIGNALS */

        if( xBitsToClear != 0U )
        {
            ( void ) xEventGroupClearBits( pxSocketSet->xSelectGroup, xBitsToClear );
        }

        /* Now include eSELECT_CALL_IP to wakeup the caller. */
        ( void ) xEventGroupSetBits( pxSocketSet->xSelectGroup, xGroupBits | ( EventBits_t ) eSELECT_CALL_IP );
    }


#endif /* ipconfigSUPPORT_SELECT_FUNCTION == 1 */
/*-----------------------------------------------------------*/

#if ( ipconfigSUPPORT_SIGNALS != 0 )

/**
 * @brief Send a signal to the task which reads from this socket.
 *        The socket will receive an event of the type 'eSOCKET_INTR'.
 *        Any ongoing blocking API ( e.g. FreeRTOS_recv() ) will be terminated
 *        and return the value -pdFREERTOS_ERRNO_EINTR ( -4 ).
 *
 * @param[in] xSocket The socket that will be signalled.
 *
 * @return If xSocket is an invalid socket (NULL) or if the socket set is invalid (NULL)
 *         and/or if event group is invalid/not created, then, -pdFREERTOS_ERRNO_EINVAL
 *         is returned. On successful sending of a signal, 0 is returned.
 */
    BaseType_t FreeRTOS_SignalSocket( Socket_t xSocket )
    {
        FreeRTOS_Socket_t * pxSocket = ( FreeRTOS_Socket_t * ) xSocket;
        BaseType_t xReturn;

        if( pxSocket == NULL )
        {
            xReturn = -pdFREERTOS_ERRNO_EINVAL;
        }
        else
        #if ( ipconfigSUPPORT_SELECT_FUNCTION == 1 )
            if( ( pxSocket->pxSocketSet != NULL ) && ( pxSocket->pxSocketSet->xSelectGroup != NULL ) )
            {
                ( void ) xEventGroupSetBits( pxSocket->pxSocketSet->xSelectGroup, ( EventBits_t ) eSELECT_INTR );
                xReturn = 0;
            }
            else
        #endif /* ipconfigSUPPORT_SELECT_FUNCTION */
        if( pxSocket->xEventGroup != NULL )
        {
            ( void ) xEventGroupSetBits( pxSocket->xEventGroup, ( EventBits_t ) eSOCKET_INTR );
            xReturn = 0;
        }
        else
        {
            xReturn = -pdFREERTOS_ERRNO_EINVAL;
        }

        return xReturn;
    }

#endif /* ipconfigSUPPORT_SIGNALS */
/*-----------------------------------------------------------*/

#if ( ipconfigSUPPORT_SIGNALS != 0 )

/**
 * @brief The same as 'FreeRTOS_SignalSocket()', except that this function should
 *        be called from an ISR context.
 *
 * @param[in] xSocket The socket that will be signalled.
<<<<<<< HEAD
 * @param[in,out] pxHigherPriorityTaskWoken: will be set to non-zero in case a higher-
=======
 * @param[in,out] pxHigherPriorityTaskWoken will be set to non-zero in case a higher-
>>>>>>> 0d64b439
 *                priority task has become runnable.
 */
    BaseType_t FreeRTOS_SignalSocketFromISR( Socket_t xSocket,
                                             BaseType_t * pxHigherPriorityTaskWoken )
    {
        FreeRTOS_Socket_t * pxSocket = ( FreeRTOS_Socket_t * ) xSocket;
        BaseType_t xReturn;
        IPStackEvent_t xEvent;

        configASSERT( pxSocket != NULL );
        configASSERT( pxSocket->ucProtocol == ( uint8_t ) FREERTOS_IPPROTO_TCP );
        configASSERT( pxSocket->xEventGroup != NULL );

        xEvent.eEventType = eSocketSignalEvent;
        xEvent.pvData = pxSocket;

        /* The IP-task will call FreeRTOS_SignalSocket for this socket. */
        xReturn = xQueueSendToBackFromISR( xNetworkEventQueue, &xEvent, pxHigherPriorityTaskWoken );

        return xReturn;
    }

#endif /* ipconfigSUPPORT_SIGNALS */
/*-----------------------------------------------------------*/

#if 0
    #if ( ipconfigSUPPORT_SELECT_FUNCTION == 1 )
        struct pollfd
        {
            Socket_t fd;         /* file descriptor */
            EventBits_t events;  /* requested events */
            EventBits_t revents; /* returned events */
        };

        typedef BaseType_t nfds_t;

        BaseType_t poll( struct pollfd * fds,
                         nfds_t nfds,
                         BaseType_t timeout );
        BaseType_t poll( struct pollfd * fds,
                         nfds_t nfds,
                         BaseType_t timeout )
        {
            BaseType_t index;
            SocketSelect_t * pxSocketSet = NULL;
            BaseType_t xReturn = 0;

            /* See which socket-sets have been created and bound to the sockets involved. */
            for( index = 0; index < nfds; index++ )
            {
                FreeRTOS_Socket_t * pxSocket = ( FreeRTOS_Socket_t * ) fds[ index ].fd;

                if( pxSocket->pxSocketSet != NULL )
                {
                    if( pxSocketSet == NULL )
                    {
                        /* Use this socket-set. */
                        pxSocketSet = pxSocket->pxSocketSet;
                        xReturn = 1;
                    }
                    else if( pxSocketSet == pxSocket->pxSocketSet )
                    {
                        /* Good: associated with the same socket-set. */
                    }
                    else
                    {
                        /* More than one socket-set is found: can not do a select on 2 sets. */
                        xReturn = -1;
                        break;
                    }
                }
            }

            if( xReturn == 0 )
            {
                /* Create a new socket-set, and attach all sockets to it. */
                pxSocketSet = FreeRTOS_CreateSocketSet();

                if( pxSocketSet != NULL )
                {
                    xReturn = 1;
                }
                else
                {
                    xReturn = -2;
                }

                /* Memory leak: when the last socket closes, there is no more reference to
                 * this socket-set.  It should be marked as an automatic or anonymous socket-set,
                 * so when closing the last member, its memory will be freed. */
            }

            if( xReturn > 0 )
            {
                /* Only one socket-set is found.  Connect all sockets to this socket-set. */
                for( index = 0; index < nfds; index++ )
                {
                    FreeRTOS_Socket_t * pxSocket = ( FreeRTOS_Socket_t * ) fds[ index ].fd;
                    EventBits_t xEventBits = fds[ index ].events;

                    FreeRTOS_FD_SET( pxSocket, pxSocketSet, xEventBits );
                    FreeRTOS_FD_CLR( pxSocket, pxSocketSet, ( EventBits_t ) ~xEventBits );
                }

                /* And sleep until an event happens or a time-out. */
                xReturn = FreeRTOS_select( pxSocketSet, timeout );

                /* Now set the return events, copying from the socked field 'xSocketBits'. */
                for( index = 0; index < nfds; index++ )
                {
                    FreeRTOS_Socket_t * pxSocket = ( FreeRTOS_Socket_t * ) fds[ index ].fd;

                    fds[ index ].revents = pxSocket->xSocketBits & ( ( EventBits_t ) eSELECT_ALL );
                }
            }
            else
            {
                /* -1: Sockets are connected to different socket sets. */
                /* -2: FreeRTOS_CreateSocketSet() failed. */
            }

            return xReturn;
        }

    #endif /* ipconfigSUPPORT_SELECT_FUNCTION */
#endif /* 0 */<|MERGE_RESOLUTION|>--- conflicted
+++ resolved
@@ -668,18 +668,6 @@
             break;
         }
 
-<<<<<<< HEAD
-    if( prvDetermineSocketSize( xDomain, xType, xProtocolCpy, &uxSocketSize ) == pdFAIL )
-    {
-        /* MISRA Ref 11.4.1 [Socket error and integer to pointer conversion] */
-        /* More details at: https://github.com/FreeRTOS/FreeRTOS-Plus-TCP/blob/main/MISRA.md#rule-114 */
-        /* coverity[misra_c_2012_rule_11_4_violation] */
-        xReturn = FREERTOS_INVALID_SOCKET;
-    }
-    else
-    {
-=======
->>>>>>> 0d64b439
         /* Allocate the structure that will hold the socket information. The
         * size depends on the type of socket: UDP sockets need less space. A
         * define 'pvPortMallocSocket' will used to allocate the necessary space.
@@ -736,16 +724,8 @@
                 default: /* LCOV_EXCL_LINE Exclude this because domain is checked at the begin of this function. */
                     FreeRTOS_debug_printf( ( "FreeRTOS_socket: Undefined xDomain \n" ) );
 
-<<<<<<< HEAD
-                /* MISRA Ref 11.4.1 [Socket error and integer to pointer conversion] */
-                /* More details at: https://github.com/FreeRTOS/FreeRTOS-Plus-TCP/blob/main/MISRA.md#rule-114 */
-                /* coverity[misra_c_2012_rule_11_4_violation] */
-                xReturn = FREERTOS_INVALID_SOCKET;
-                iptraceFAILED_TO_CREATE_EVENT_GROUP();
-=======
                     /* MISRA 16.4 Compliance */
                     break; /* LCOV_EXCL_LINE Exclude this because domain is checked at the begin of this function. */
->>>>>>> 0d64b439
             }
 
             /* Initialise the socket's members.  The semaphore will be created
@@ -1105,32 +1085,12 @@
 /*-----------------------------------------------------------*/
 
 /**
-<<<<<<< HEAD
- * @brief Receive data from a bound socket. In this library, the function
- *        can only be used with connection-less sockets (UDP). For TCP sockets,
- *        please use FreeRTOS_recv().
- *
- * @param[in] xSocket The socket to which the data is sent i.e. the
- *                     listening socket.
- * @param[out] pvBuffer The buffer in which the data being received is to
- *                      be stored.
- * @param[in] uxBufferLength The length of the buffer.
- * @param[in] xFlags The flags to indicate preferences while calling this function.
- * @param[out] pxSourceAddress The source address from which the data is being sent.
- * @param[out] pxSourceAddressLength This parameter is used only to adhere to Berkeley
- *                              sockets standard. It is not used internally.
- *
- * @return The number of bytes received. Or else, an error code is returned. When it
- *         returns a negative value, the cause can be looked-up in
- *         'FreeRTOS_errno_TCP.h'.
-=======
  * @brief : called from FreeRTOS_recvfrom(). This function waits for an incoming
  *          UDP packet, or until a time-out occurs.
  * @param[in] pxSocket  The socket that receives UDP packets.
  * @param[in] xFlags  The flags as passed to FreeRTOS_recvfrom().
  * @param[in,out] pxEventBits  The last even received in this function,
  *                              either eSOCKET_INTR or eSOCKET_RECEIVE.
->>>>>>> 0d64b439
  */
 static NetworkBufferDescriptor_t * prvRecvFromWaitForPacket( FreeRTOS_Socket_t const * pxSocket,
                                                              BaseType_t xFlags,
@@ -1821,19 +1781,6 @@
 /*-----------------------------------------------------------*/
 
 /**
-<<<<<<< HEAD
- * @brief Internal version of bind() that should not be called directly.
- *        'xInternal' is used for TCP sockets only: it allows to have several
- *        (connected) child sockets bound to the same server port.
- *
- * @param[in] pxSocket The socket is to be bound.
- * @param[in] pxBindAddress The port to which this socket should be bound.
- * @param[in] uxAddressLength The address length.
- * @param[in] xInternal pdTRUE is calling internally, else pdFALSE.
- *
- * @return If the socket was bound to a port successfully, then a 0 is returned.
- *         Or else, an error code is returned.
-=======
  * @brief : Bind a socket to a port number.
  * @param[in] pxSocket  The socket to be bound.
  * @param[in] pxAddress  The socket will be bound to this address.
@@ -1841,7 +1788,6 @@
  *                           xBoundTCPSocketsList.
  * @param[in] xInternal  pdTRUE if this function is called 'internally', i.e.
  *                        by the IP-task.
->>>>>>> 0d64b439
  */
 static BaseType_t prvSocketBindAdd( FreeRTOS_Socket_t * pxSocket,
                                     const struct freertos_sockaddr * pxAddress,
@@ -2686,12 +2632,8 @@
  *        Used in applications with streaming audio: tell the peer
  *        to stop or continue sending data.
  *
-<<<<<<< HEAD
- * @param[in] pxSocketToDelete The socket being closed.
-=======
  * @param[in] pxSocket The TCP socket used for the connection.
  * @param[in] pvOptionValue The option name like FREERTOS_SO_xxx_HANDLER.
->>>>>>> 0d64b439
  */
     static BaseType_t prvSetOptionStopRX( FreeRTOS_Socket_t * pxSocket,
                                           const void * pvOptionValue )
@@ -2808,19 +2750,9 @@
  *        As soon as the last byte has been transmitted, initiate
  *        a graceful closure of the TCP connection.
  *
-<<<<<<< HEAD
- * @param[in] pxSocket The socket whose options are being set.
- * @param[in] lOptionName The option name: either FREERTOS_SO_SNDBUF or
- *                         FREERTOS_SO_SNDBUF.
- * @param[in] pvOptionValue The value of the option being set.
- *
- * @return If there is no error, then 0 is returned. Or a negative errno
- *         value is returned.
-=======
  * @param[in] pxSocket The TCP socket used for the connection.
  * @param[in] pvOptionValue A pointer to a binary value of size
  *            BaseType_t.
->>>>>>> 0d64b439
  */
     static BaseType_t prvSetOptionCloseAfterSend( FreeRTOS_Socket_t * pxSocket,
                                                   const void * pvOptionValue )
@@ -3299,11 +3231,6 @@
     /* Printable struct sockaddr to string. */
     switch( xAddressFamily )
     {
-<<<<<<< HEAD
-        case FREERTOS_AF_INET:
-            pcResult = FreeRTOS_inet_ntop4( pvSource, pcDestination, uxSize );
-            break;
-=======
         #if ( ipconfigUSE_IPv4 != 0 )
             case FREERTOS_AF_INET4:
                 pcResult = FreeRTOS_inet_ntop4( pvSource, pcDestination, uxSize );
@@ -3315,53 +3242,11 @@
                 pcResult = FreeRTOS_inet_ntop6( pvSource, pcDestination, uxSize );
                 break;
         #endif /* ( ipconfigUSE_IPv6 != 0 ) */
->>>>>>> 0d64b439
 
         default:
             /* errno should be set to pdFREERTOS_ERRNO_EAFNOSUPPORT. */
             pcResult = NULL;
             break;
-<<<<<<< HEAD
-    }
-
-    return pcResult;
-}
-/*-----------------------------------------------------------*/
-
-/**
- * @brief Convert the 32-bit representation of the IP-address to the dotted decimal format.
- *
- * @param[in] pvSource The pointer to the 32-bit representation of the IP-address.
- * @param[out] pcDestination The pointer to a character array where the string of the
- *                           dotted decimal IP format.
- * @param[in] uxSize Size of the character array. This value makes sure that the code
- *                    doesn't write beyond it's bounds.
- *
- * @return The pointer to the string holding the dotted decimal format of the IP-address. If
- *         everything passes correctly, then the pointer being returned is the same as
- *         pcDestination, else a NULL is returned.
- */
-const char * FreeRTOS_inet_ntop4( const void * pvSource,
-                                  char * pcDestination,
-                                  socklen_t uxSize )
-{
-    uint32_t ulIPAddress;
-    void * pvCopyDest;
-    const char * pcReturn;
-
-    if( uxSize < 16U )
-    {
-        /* There must be space for "255.255.255.255". */
-        pcReturn = NULL;
-    }
-    else
-    {
-        pvCopyDest = ( void * ) &ulIPAddress;
-        ( void ) memcpy( pvCopyDest, pvSource, sizeof( ulIPAddress ) );
-        ( void ) FreeRTOS_inet_ntoa( ulIPAddress, pcDestination );
-        pcReturn = pcDestination;
-=======
->>>>>>> 0d64b439
     }
 
     return pcResult;
@@ -3453,20 +3338,12 @@
             if( ucNibble <= 0x09U )
             {
                 cResult = '0';
-<<<<<<< HEAD
-                cResult = ( char ) ( ( uint8_t ) cResult + ucNibble );
-=======
                 cResult = ( char ) ( cResult + ucNibble );
->>>>>>> 0d64b439
             }
             else
             {
                 cResult = cTen; /* Either 'a' or 'A' */
-<<<<<<< HEAD
-                cResult = ( char ) ( ( uint8_t ) cResult + ( ucNibble - 10U ) );
-=======
                 cResult = ( char ) ( cResult + ( ucNibble - 10U ) );
->>>>>>> 0d64b439
             }
 
             pcTarget[ uxTarget ] = cResult;
@@ -3562,135 +3439,7 @@
 }
 /*-----------------------------------------------------------*/
 
-<<<<<<< HEAD
-/**
- * @brief This function converts the character string pcSource into a network address
- *        structure, then copies the network address structure to pvDestination.
- *        pvDestination is written in network byte order.
- *
- * @param[in] pcSource The character string in holding the IP address.
- * @param[out] pvDestination The returned network address in 32-bit network-endian format.
- *
- * @return pdPASS if the translation was successful or else pdFAIL.
- */
-BaseType_t FreeRTOS_inet_pton4( const char * pcSource,
-                                void * pvDestination )
-{
-    const uint32_t ulDecimalBase = 10U;
-    uint8_t ucOctet[ socketMAX_IP_ADDRESS_OCTETS ];
-    uint32_t ulReturn = 0U, ulValue;
-    UBaseType_t uxOctetNumber;
-    BaseType_t xResult = pdPASS;
-    const char * pcIPAddress = pcSource;
-    const void * pvCopySource;
-
-    ( void ) memset( pvDestination, 0, sizeof( ulReturn ) );
-
-    /* Translate "192.168.2.100" to a 32-bit number, network-endian. */
-    for( uxOctetNumber = 0U; uxOctetNumber < socketMAX_IP_ADDRESS_OCTETS; uxOctetNumber++ )
-    {
-        ulValue = 0U;
-
-        if( pcIPAddress[ 0 ] == '0' )
-        {
-            /* Test for the sequence "0[0-9]", which would make it an octal representation. */
-            if( ( pcIPAddress[ 1 ] >= '0' ) && ( pcIPAddress[ 1 ] <= '9' ) )
-            {
-                FreeRTOS_printf( ( "Octal representation of IP-addresses is not supported." ) );
-                /* Don't support octal numbers. */
-                xResult = pdFAIL;
-                break;
-            }
-        }
-
-        while( ( *pcIPAddress >= '0' ) && ( *pcIPAddress <= '9' ) )
-        {
-            BaseType_t xChar;
-
-            /* Move previous read characters into the next decimal
-             * position. */
-            ulValue *= ulDecimalBase;
-
-            /* Add the binary value of the ascii character. */
-            xChar = ( BaseType_t ) pcIPAddress[ 0 ];
-            xChar = xChar - ( BaseType_t ) '0';
-            ulValue += ( uint32_t ) xChar;
-
-            /* Move to next character in the string. */
-            pcIPAddress++;
-        }
-
-        /* Check characters were read. */
-        if( pcIPAddress == pcSource )
-        {
-            xResult = pdFAIL;
-        }
-
-        /* Check the value fits in an 8-bit number. */
-        if( ulValue > 0xffU )
-        {
-            xResult = pdFAIL;
-        }
-        else
-        {
-            ucOctet[ uxOctetNumber ] = ( uint8_t ) ulValue;
-
-            /* Check the next character is as expected. */
-            if( uxOctetNumber < ( socketMAX_IP_ADDRESS_OCTETS - 1U ) )
-            {
-                if( *pcIPAddress != '.' )
-                {
-                    xResult = pdFAIL;
-                }
-                else
-                {
-                    /* Move past the dot. */
-                    pcIPAddress++;
-                }
-            }
-        }
-
-        if( xResult == pdFAIL )
-        {
-            /* No point going on. */
-            break;
-        }
-    }
-
-    if( *pcIPAddress != ( char ) 0 )
-    {
-        /* Expected the end of the string. */
-        xResult = pdFAIL;
-    }
-
-    if( uxOctetNumber != socketMAX_IP_ADDRESS_OCTETS )
-    {
-        /* Didn't read enough octets. */
-        xResult = pdFAIL;
-    }
-
-    if( xResult == pdPASS )
-    {
-        /* lint: ucOctet has been set because xResult == pdPASS. */
-        ulReturn = FreeRTOS_inet_addr_quick( ucOctet[ 0 ], ucOctet[ 1 ], ucOctet[ 2 ], ucOctet[ 3 ] );
-    }
-    else
-    {
-        ulReturn = 0U;
-    }
-
-    if( xResult == pdPASS )
-    {
-        pvCopySource = ( const void * ) &ulReturn;
-        ( void ) memcpy( pvDestination, pvCopySource, sizeof( ulReturn ) );
-    }
-
-    return xResult;
-}
-/*-----------------------------------------------------------*/
-=======
 #if ( ipconfigUSE_IPv4 != 0 )
->>>>>>> 0d64b439
 
 /**
  * @brief Convert the IP address from "w.x.y.z" (dotted decimal) format to the 32-bit format.
@@ -4669,19 +4418,10 @@
 /**
  * @brief This internal function will try to send as many bytes as possible to a TCP-socket.
  *
-<<<<<<< HEAD
- * @param[in] xSocket The socket owning the connection.
- * @param[in] pvBuffer The buffer containing the data. The value of this pointer
- *                      may be NULL in case zero-copy transmissions are used.
- *                      It is used in combination with 'FreeRTOS_get_tx_head()'.
- * @param[in] uxDataLength The length of the data to be added.
- * @param[in] xFlags This parameter is not used. (zero or FREERTOS_MSG_DONTWAIT).
-=======
  * @param[in] pxSocket  The socket owning the connection.
  * @param[in] pvBuffer  The buffer containing the data to be sent.
  * @param[in] uxDataLength  The number of bytes contained in the buffer.
  * @param[in] xFlags  Only the flag 'FREERTOS_MSG_DONTWAIT' will be tested.
->>>>>>> 0d64b439
  *
  * @result The number of bytes queued for transmission.
  */
@@ -4853,18 +4593,6 @@
         BaseType_t xByteCount = -pdFREERTOS_ERRNO_EINVAL;
         FreeRTOS_Socket_t * pxSocket = ( FreeRTOS_Socket_t * ) xSocket;
 
-<<<<<<< HEAD
-                xByteCount = ( BaseType_t ) prvTCPSendCheck( pxSocket, uxDataLength );
-
-                if( xByteCount < 0 )
-                {
-                    /* In a meanwhile, the connection has dropped, stop iterating. */
-                    break;
-                }
-
-                xByteCount = ( BaseType_t ) uxStreamBufferGetSpace( pxSocket->u.xTCP.txStream );
-            } /* while( ipTRUE_BOOL ) */
-=======
         if( pvBuffer != NULL )
         {
             /* Check if this is a valid TCP socket, affirm that it is not closed or closing,
@@ -4872,7 +4600,6 @@
              * and if the connection is not in a confirmed FIN state. */
             xByteCount = ( BaseType_t ) prvTCPSendCheck( pxSocket, uxDataLength );
         }
->>>>>>> 0d64b439
 
         if( xByteCount > 0 )
         {
@@ -5143,11 +4870,7 @@
  *
  * @param[in] ulLocalIP Local IP address. Ignored for now.
  * @param[in] uxLocalPort Local port number.
-<<<<<<< HEAD
- * @param[in] ulRemoteIP Remote (peer) IP address.
-=======
  * @param[in] xRemoteIP Remote (peer) IP address.
->>>>>>> 0d64b439
  * @param[in] uxRemotePort Remote (peer) port.
  *
  * @return The socket which was found.
@@ -6008,11 +5731,7 @@
     FreeRTOS_Socket_t * pxSocket = ( FreeRTOS_Socket_t * ) xSocket;
     BaseType_t xReturn = -pdFREERTOS_ERRNO_EINVAL;
 
-<<<<<<< HEAD
-    if( xSocketValid( pxSocket ) )
-=======
     if( xSocketValid( pxSocket ) == pdTRUE )
->>>>>>> 0d64b439
     {
         xReturn = 0;
         pxSocket->pvSocketID = pvSocketID;
@@ -6034,11 +5753,7 @@
     const FreeRTOS_Socket_t * pxSocket = ( const FreeRTOS_Socket_t * ) xSocket;
     void * pvReturn = NULL;
 
-<<<<<<< HEAD
-    if( xSocketValid( pxSocket ) )
-=======
     if( xSocketValid( pxSocket ) == pdTRUE )
->>>>>>> 0d64b439
     {
         pvReturn = pxSocket->pvSocketID;
     }
@@ -6047,8 +5762,6 @@
 }
 /*-----------------------------------------------------------*/
 
-<<<<<<< HEAD
-=======
 #if ( ( ipconfigHAS_PRINTF != 0 ) && ( ipconfigUSE_TCP == 1 ) )
 
 /**
@@ -6124,7 +5837,6 @@
 
 #endif /* ( ( ipconfigHAS_PRINTF != 0 ) && ( ipconfigUSE_TCP == 1 ) ) */
 
->>>>>>> 0d64b439
 #if ( ( ipconfigHAS_PRINTF != 0 ) && ( ipconfigUSE_TCP == 1 ) )
 
 /**
@@ -6448,11 +6160,7 @@
  *        be called from an ISR context.
  *
  * @param[in] xSocket The socket that will be signalled.
-<<<<<<< HEAD
- * @param[in,out] pxHigherPriorityTaskWoken: will be set to non-zero in case a higher-
-=======
  * @param[in,out] pxHigherPriorityTaskWoken will be set to non-zero in case a higher-
->>>>>>> 0d64b439
  *                priority task has become runnable.
  */
     BaseType_t FreeRTOS_SignalSocketFromISR( Socket_t xSocket,
