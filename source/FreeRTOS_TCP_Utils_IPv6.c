--- conflicted
+++ resolved
@@ -82,25 +82,10 @@
             /* Compared to IPv4, an IPv6 header is 20 bytes longer.
              * It must be subtracted from the MSS. */
             size_t uxDifference = ipSIZE_OF_IPv6_HEADER - ipSIZE_OF_IPv4_HEADER;
-<<<<<<< HEAD
 
             /* Because ipconfigTCP_MSS is guaranteed not less than tcpMINIMUM_SEGMENT_LENGTH by FreeRTOSIPConfigDefaults.h,
              * it's unnecessary to check if xSocket->u.xTCP.usMSS is greater than difference. */
             ulMSS = ( uint32_t ) ( ipconfigTCP_MSS - uxDifference );
-=======
-            /* Do not allow MSS smaller than tcpMINIMUM_SEGMENT_LENGTH. */
-            #if ( ipconfigTCP_MSS >= tcpMINIMUM_SEGMENT_LENGTH )
-            {
-                ulMSS = ipconfigTCP_MSS;
-            }
-            #else
-            {
-                ulMSS = tcpMINIMUM_SEGMENT_LENGTH;
-            }
-            #endif
-
-            ulMSS = ( uint32_t ) ( ulMSS - uxDifference );
->>>>>>> ce11071d
             IPv6_Type_t eType = xIPv6_GetIPType( &( pxSocket->u.xTCP.xRemoteIP.xIP_IPv6 ) );
 
             if( eType == eIPv6_Global )
