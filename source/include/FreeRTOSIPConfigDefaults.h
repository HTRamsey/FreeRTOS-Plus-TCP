--- conflicted
+++ resolved
@@ -3200,41 +3200,6 @@
 /*---------------------------------------------------------------------------*/
 
 /*
-<<<<<<< HEAD
- * FreeRTOS_flush_logging
- *
- * Type: Macro Function
- *
- * Macro that is called in cases where a lot of logging is produced.
- *
- * This gives the logging module a chance to flush the data.
- */
-
-#ifndef FreeRTOS_flush_logging
-    #define FreeRTOS_flush_logging()    if( ipconfigHAS_PRINTF || ipconfigHAS_DEBUG_PRINTF ) do {} while( ipFALSE_BOOL )
-=======
- * ipconfigTCP_IP_SANITY
- *
- * https://www.freertos.org/FreeRTOS-Plus/FreeRTOS_Plus_TCP/TCP_IP_Configuration.html#ipconfigTCP_IP_SANITY
- *
- * Type: BaseType_t ( ipconfigENABLE | ipconfigDISABLE )
- *
- * Enables warnings when irregularities are detected when using
- * BufferAllocation_1.c.
- */
-
-#ifndef ipconfigTCP_IP_SANITY
-    #define ipconfigTCP_IP_SANITY    ipconfigDISABLE
-#endif
-
-#if ( ( ipconfigTCP_IP_SANITY != ipconfigDISABLE ) && ( ipconfigTCP_IP_SANITY != ipconfigENABLE ) )
-    #error Invalid ipconfigTCP_IP_SANITY configuration
->>>>>>> 631fd050
-#endif
-
-/*---------------------------------------------------------------------------*/
-
-/*
  * ipconfigTCP_MAY_LOG_PORT
  *
  * https://www.freertos.org/FreeRTOS-Plus/FreeRTOS_Plus_TCP/TCP_IP_Configuration.html#ipconfigTCP_MAY_LOG_PORT
