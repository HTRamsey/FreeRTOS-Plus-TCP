--- conflicted
+++ resolved
@@ -627,13 +627,13 @@
 /*-----------------------------------------------------------------------*/
 
 /*
- * iptraceDHCP_SUCCEDEED
+ * iptraceDHCP_SUCCEEDED
  *
  * Called when DHCP negotiation is complete and the IP address in
  * ulOfferedIPAddress is offered to the device.
  */
-#ifndef iptraceDHCP_SUCCEDEED
-    #define iptraceDHCP_SUCCEDEED( ulOfferedIPAddress )
+#ifndef iptraceDHCP_SUCCEEDED
+    #define iptraceDHCP_SUCCEEDED( ulOfferedIPAddress )
 #endif
 
 /*-----------------------------------------------------------------------*/
@@ -658,23 +658,11 @@
     #define iptraceSENDING_DHCP_REQUEST()
 #endif
 
-<<<<<<< HEAD
-/*-----------------------------------------------------------------------*/
-=======
-#ifndef iptraceDHCP_SUCCEEDED
-    #define iptraceDHCP_SUCCEEDED( address )
-#endif
->>>>>>> ce11071d
+/*-----------------------------------------------------------------------*/
 
 /*#endif*/ /* if ( ipconfigIS_ENABLED( ipconfigUSE_DHCP ) ) */
 
-<<<<<<< HEAD
-/*---------------------------------------------------------------------------*/
-=======
-#ifndef iptraceRA_SUCCEEDED
-    #define iptraceRA_SUCCEEDED( ipv6_address )
-#endif
->>>>>>> ce11071d
+/*---------------------------------------------------------------------------*/
 
 /*===========================================================================*/
 /*                             DHCP TRACE MACROS                             */
@@ -804,10 +792,10 @@
 /*---------------------------------------------------------------------------*/
 
 /*
- * iptraceRA_SUCCEDEED
- */
-#ifndef iptraceRA_SUCCEDEED
-    #define iptraceRA_SUCCEDEED( ipv6_address )
+ * iptraceRA_SUCCEEDED
+ */
+#ifndef iptraceRA_SUCCEEDED
+    #define iptraceRA_SUCCEEDED( ipv6_address )
 #endif
 
 /*---------------------------------------------------------------------------*/
