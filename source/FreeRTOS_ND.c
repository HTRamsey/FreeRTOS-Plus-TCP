--- conflicted
+++ resolved
@@ -952,11 +952,7 @@
             if( xSendEventStructToIPTask( &xEventMessage, xDontBlock ) != pdPASS )
             {
                 /* Failed to send the message, so release the network buffer. */
-<<<<<<< HEAD
                 vReleaseNetworkBufferAndDescriptor( pxARPWaitingNetworkBuffer );
-=======
-                vReleaseNetworkBufferAndDescriptor( BUFFER_FROM_WHERE_CALL( 140 ) pxNDWaitingNetworkBuffer );
->>>>>>> 1599660a
             }
 
             /* Clear the buffer. */
@@ -1388,7 +1384,7 @@
                     size_t uxNeededSize;
 
                     uxNeededSize = sizeof( ICMPPacket_IPv6_t );
-                    pxTempBuffer = pxGetNetworkBufferWithDescriptor( BUFFER_FROM_WHERE_CALL( 199 ) uxNeededSize, 0U );
+                    pxTempBuffer = pxGetNetworkBufferWithDescriptor( uxNeededSize, 0U );
 
                     if( pxTempBuffer != NULL )
                     {
