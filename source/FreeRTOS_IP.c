--- conflicted
+++ resolved
@@ -60,20 +60,6 @@
 #include "FreeRTOS_Routing.h"
 #include "FreeRTOS_ND.h"
 
-<<<<<<< HEAD
-#if ( ipconfigUSE_TCP_MEM_STATS != 0 )
-    #include "tcp_mem_stats.h"
-#endif
-
-/* IPv4 multi-cast addresses range from 224.0.0.0.0 to 240.0.0.0. */
-#define ipFIRST_MULTI_CAST_IPv4             0xE0000000U /**< Lower bound of the IPv4 multicast address. */
-#define ipLAST_MULTI_CAST_IPv4              0xF0000000U /**< Higher bound of the IPv4 multicast address. */
-
-/* The first byte in the IPv4 header combines the IP version (4) with
- * with the length of the IP header. */
-#define ipIPV4_VERSION_HEADER_LENGTH_MIN    0x45U /**< Minimum IPv4 header length. */
-#define ipIPV4_VERSION_HEADER_LENGTH_MAX    0x4FU /**< Maximum IPv4 header length. */
-=======
 /** @brief Time delay between repeated attempts to initialise the network hardware. */
 #ifndef ipINITIALISATION_RETRY_DELAY
     #define ipINITIALISATION_RETRY_DELAY    ( pdMS_TO_TICKS( 3000U ) )
@@ -81,7 +67,6 @@
 #if ( ipconfigUSE_TCP_MEM_STATS != 0 )
     #include "tcp_mem_stats.h"
 #endif
->>>>>>> 0d64b439
 
 /** @brief Maximum time to wait for an ARP resolution while holding a packet. */
 #ifndef ipARP_RESOLUTION_MAX_DELAY
@@ -958,20 +943,8 @@
 
 /**
  * @brief Initialise the FreeRTOS-Plus-TCP network stack and initialise the IP-task.
-<<<<<<< HEAD
- *
- * @param[in] ucIPAddress Local IP address.
- * @param[in] ucNetMask Local netmask.
- * @param[in] ucGatewayAddress Local gateway address.
- * @param[in] ucDNSServerAddress Local DNS server address.
- * @param[in] ucMACAddress MAC address of the node.
- *
- * @return pdPASS if the task was successfully created and added to a ready
- * list, otherwise an error code defined in the file projdefs.h
-=======
  *        Before calling this function, at least 1 interface and 1 end-point must
  *        have been set-up.
->>>>>>> 0d64b439
  */
 BaseType_t FreeRTOS_IPInit_Multi( void )
 {
@@ -1067,14 +1040,7 @@
 /**
  * @brief Release the UDP payload buffer.
  *
-<<<<<<< HEAD
- * @param[out] pulIPAddress The current IP-address assigned.
- * @param[out] pulNetMask The netmask used for current subnet.
- * @param[out] pulGatewayAddress The gateway address.
- * @param[out] pulDNSServerAddress The DNS server address.
-=======
  * @param[in] pvBuffer Pointer to the UDP buffer that is to be released.
->>>>>>> 0d64b439
  */
 void FreeRTOS_ReleaseUDPPayloadBuffer( void const * pvBuffer )
 {
@@ -1090,18 +1056,11 @@
  * @brief Get the current IPv4 address configuration. Only non-NULL pointers will
  *        be filled in. pxEndPoint must be non-NULL.
  *
-<<<<<<< HEAD
- * @param[in] pulIPAddress The current IP-address assigned.
- * @param[in] pulNetMask The netmask used for current subnet.
- * @param[in] pulGatewayAddress The gateway address.
- * @param[in] pulDNSServerAddress The DNS server address.
-=======
  * @param[out] pulIPAddress The current IP-address assigned.
  * @param[out] pulNetMask The netmask used for current subnet.
  * @param[out] pulGatewayAddress The gateway address.
  * @param[out] pulDNSServerAddress The DNS server address.
  * @param[in] pxEndPoint The end-point which is being questioned.
->>>>>>> 0d64b439
  */
 void FreeRTOS_GetEndPointConfiguration( uint32_t * pulIPAddress,
                                         uint32_t * pulNetMask,
@@ -1144,14 +1103,10 @@
  *        NOTE: This function is kept for backward compatibility. Newer
  *        designs should use FreeRTOS_SetEndPointConfiguration().
  *
-<<<<<<< HEAD
- * @param[in] pvBuffer Pointer to the UDP buffer that is to be released.
-=======
  * @param[out] pulIPAddress The current IP-address assigned.
  * @param[out] pulNetMask The netmask used for current subnet.
  * @param[out] pulGatewayAddress The gateway address.
  * @param[out] pulDNSServerAddress The DNS server address.
->>>>>>> 0d64b439
  */
     void FreeRTOS_GetAddressConfiguration( uint32_t * pulIPAddress,
                                            uint32_t * pulNetMask,
@@ -1176,8 +1131,6 @@
  * @brief Set the current IPv4 network address configuration. Only non-NULL pointers will
  *        pointers will be used. pxEndPoint must pointer to a valid end-point.
  *
-<<<<<<< HEAD
-=======
  * @param[in] pulIPAddress The current IP-address assigned.
  * @param[in] pulNetMask The netmask used for current subnet.
  * @param[in] pulGatewayAddress The gateway address.
@@ -1255,7 +1208,6 @@
  * @brief Release the memory that was previously obtained by calling FreeRTOS_recv()
  *        with the flag 'FREERTOS_ZERO_COPY'.
  *
->>>>>>> 0d64b439
  * @param[in] xSocket The socket that was read from.
  * @param[in] pvBuffer The buffer returned in the call to FreeRTOS_recv().
  * @param[in] xByteCount The number of bytes that have been used.
@@ -1717,19 +1669,11 @@
 /*-----------------------------------------------------------*/
 
 /**
-<<<<<<< HEAD
- * @brief Is the IP address an IPv4 multicast address.
- *
- * @param[in] ulIPAddress The IP address being checked.
- *
- * @return pdTRUE if the IP address is a multicast address or else, pdFALSE.
-=======
  * @brief Check the sizes of the UDP packet and forward it to the UDP module
  *        ( xProcessReceivedUDPPacket() )
  * @param[in] pxNetworkBuffer The network buffer containing the UDP packet.
  * @return eReleaseBuffer ( please release the buffer ).
  *         eFrameConsumed ( the buffer has now been released ).
->>>>>>> 0d64b439
  */
 
 static eFrameProcessingResult_t prvProcessUDPPacket( NetworkBufferDescriptor_t * const pxNetworkBuffer )
@@ -1836,14 +1780,8 @@
 /**
  * @brief Process an IP-packet.
  *
-<<<<<<< HEAD
- * @param[in] pxIPPacket The IP packet under consideration.
- * @param[in] pxNetworkBuffer The whole network buffer.
- * @param[in] uxHeaderLength The length of the header.
-=======
  * @param[in] pxIPPacket The IP packet to be processed.
  * @param[in] pxNetworkBuffer The networkbuffer descriptor having the IP packet.
->>>>>>> 0d64b439
  *
  * @return An enum to show whether the packet should be released/kept/processed etc.
  */
@@ -1862,74 +1800,10 @@
         const IPHeader_t * pxIPHeader = &( pxIPPacket->xIPHeader );
     #endif /* ( ipconfigUSE_IPv4 != 0 ) */
 
-<<<<<<< HEAD
-            /* Test if the length of the IP-header is between 20 and 60 bytes,
-             * and if the IP-version is 4. */
-            else if( ( pxIPHeader->ucVersionHeaderLength < ipIPV4_VERSION_HEADER_LENGTH_MIN ) ||
-                     ( pxIPHeader->ucVersionHeaderLength > ipIPV4_VERSION_HEADER_LENGTH_MAX ) )
-            {
-                /* Can not handle, unknown or invalid header version. */
-                eReturn = eReleaseBuffer;
-            }
-            /* Is the packet for this IP address? */
-            else if( ( ulDestinationIPAddress != *ipLOCAL_IP_ADDRESS_POINTER ) &&
-                     /* Is it the global broadcast address 255.255.255.255 ? */
-                     ( ulDestinationIPAddress != ipBROADCAST_IP_ADDRESS ) &&
-                     /* Is it a loopback address ? */
-                     ( ( ulDestinationIPAddress & ipLOOPBACK_NETMASK ) != ( ipLOOPBACK_ADDRESS & ipLOOPBACK_NETMASK ) ) &&
-                     /* Is it a specific broadcast address 192.168.1.255 ? */
-                     ( ulDestinationIPAddress != xNetworkAddressing.ulBroadcastAddress ) &&
-                     #if ( ipconfigUSE_LLMNR == 1 )
-                         /* Is it the LLMNR multicast address? */
-                         ( ulDestinationIPAddress != ipLLMNR_IP_ADDR ) &&
-                     #endif
-                     /* Or (during DHCP negotiation) we have no IP-address yet? */
-                     ( *ipLOCAL_IP_ADDRESS_POINTER != 0U ) )
-            {
-                /* Packet is not for this node, release it */
-                eReturn = eReleaseBuffer;
-            }
-            /* Is the source address correct? */
-            else if( ( FreeRTOS_ntohl( ulSourceIPAddress ) & 0xffU ) == 0xffU )
-            {
-                /* The source address cannot be broadcast address. Replying to this
-                 * packet may cause network storms. Drop the packet. */
-                eReturn = eReleaseBuffer;
-            }
-            else if( ( memcmp( xBroadcastMACAddress.ucBytes,
-                               pxIPPacket->xEthernetHeader.xDestinationAddress.ucBytes,
-                               sizeof( MACAddress_t ) ) == 0 ) &&
-                     ( ( FreeRTOS_ntohl( ulDestinationIPAddress ) & 0xffU ) != 0xffU ) )
-            {
-                /* Ethernet address is a broadcast address, but the IP address is not a
-                 * broadcast address. */
-                eReturn = eReleaseBuffer;
-            }
-            else if( memcmp( xBroadcastMACAddress.ucBytes,
-                             pxIPPacket->xEthernetHeader.xSourceAddress.ucBytes,
-                             sizeof( MACAddress_t ) ) == 0 )
-            {
-                /* Ethernet source is a broadcast address. Drop the packet. */
-                eReturn = eReleaseBuffer;
-            }
-            else if( xIsIPv4Multicast( ulSourceIPAddress ) == pdTRUE )
-            {
-                /* Source is a multicast IP address. Drop the packet in conformity with RFC 1112 section 7.2. */
-                eReturn = eReleaseBuffer;
-            }
-            else
-            {
-                /* Packet is not fragmented, destination is this device, source IP and MAC
-                 * addresses are correct. */
-            }
-        }
-    #endif /* ipconfigETHERNET_DRIVER_FILTERS_PACKETS */
-=======
     switch( pxIPPacket->xEthernetHeader.usFrameType )
     {
         #if ( ipconfigUSE_IPv6 != 0 )
             case ipIPv6_FRAME_TYPE:
->>>>>>> 0d64b439
 
                 if( pxNetworkBuffer->xDataLength < sizeof( IPPacket_IPv6_t ) )
                 {
@@ -2027,37 +1901,10 @@
                     {
                         eReturn = eHandleIPv6ExtensionHeaders( pxNetworkBuffer, pdTRUE );
 
-<<<<<<< HEAD
-                            /* MISRA Ref 11.3.1 [Misaligned access] */
-                            /* More details at: https://github.com/FreeRTOS/FreeRTOS-Plus-TCP/blob/main/MISRA.md#rule-113 */
-                            /* coverity[misra_c_2012_rule_11_3_violation] */
-                            pxProtPack = ( ( ProtocolPacket_t * ) &( pxNetworkBuffer->pucEthernetBuffer[ uxHeaderLength - ipSIZE_OF_IPv4_HEADER ] ) );
-
-                            if( pxProtPack->xUDPPacket.xUDPHeader.usChecksum == ( uint16_t ) 0U )
-                            {
-                                #if ( ipconfigHAS_PRINTF != 0 )
-                                    {
-                                        static BaseType_t xCount = 0;
-
-                                        /* Exclude this from branch coverage as this is only used for debugging. */
-                                        if( xCount < 5 ) /* LCOV_EXCL_BR_LINE */
-                                        {
-                                            FreeRTOS_printf( ( "prvAllowIPPacket: UDP packet from %xip without CRC dropped\n",
-                                                               ( unsigned ) FreeRTOS_ntohl( pxIPPacket->xIPHeader.ulSourceIPAddress ) ) );
-                                            xCount++;
-                                        }
-                                    }
-                                #endif /* ( ipconfigHAS_PRINTF != 0 ) */
-
-                                /* Protocol checksum not accepted. */
-                                eReturn = eReleaseBuffer;
-                            }
-=======
                         if( eReturn != eReleaseBuffer )
                         {
                             /* Ignore warning for `pxIPHeader_IPv6`. */
                             ucProtocol = pxIPHeader_IPv6->ucNextHeader;
->>>>>>> 0d64b439
                         }
                     }
                     break;
@@ -2068,45 +1915,6 @@
                 /* MISRA 16.4 Compliance */
                 break; /* LCOV_EXCL_LINE */
         }
-<<<<<<< HEAD
-    #endif /* ipconfigDRIVER_INCLUDED_RX_IP_CHECKSUM == 0 */
-
-    return eReturn;
-}
-/*-----------------------------------------------------------*/
-
-/**
- * @brief Process an IP-packet.
- *
- * @param[in] pxIPPacket The IP packet to be processed.
- * @param[in] pxNetworkBuffer The networkbuffer descriptor having the IP packet.
- *
- * @return An enum to show whether the packet should be released/kept/processed etc.
- */
-static eFrameProcessingResult_t prvProcessIPPacket( IPPacket_t * pxIPPacket,
-                                                    NetworkBufferDescriptor_t * const pxNetworkBuffer )
-{
-    eFrameProcessingResult_t eReturn;
-    IPHeader_t * pxIPHeader = &( pxIPPacket->xIPHeader );
-    size_t uxLength = ( size_t ) pxIPHeader->ucVersionHeaderLength;
-    UBaseType_t uxHeaderLength = ( UBaseType_t ) ( ( uxLength & 0x0FU ) << 2 );
-    uint8_t ucProtocol;
-
-    /* Bound the calculated header length: take away the Ethernet header size,
-     * then check if the IP header is claiming to be longer than the remaining
-     * total packet size. Also check for minimal header field length. */
-    if( ( uxHeaderLength > ( pxNetworkBuffer->xDataLength - ipSIZE_OF_ETH_HEADER ) ) ||
-        ( uxHeaderLength < ipSIZE_OF_IPv4_HEADER ) )
-    {
-        eReturn = eReleaseBuffer;
-    }
-    else
-    {
-        ucProtocol = pxIPPacket->xIPHeader.ucProtocol;
-        /* Check if the IP headers are acceptable and if it has our destination. */
-        eReturn = prvAllowIPPacket( pxIPPacket, pxNetworkBuffer, uxHeaderLength );
-=======
->>>>>>> 0d64b439
 
         /* MISRA Ref 14.3.1 [Configuration dependent invariant] */
         /* More details at: https://github.com/FreeRTOS/FreeRTOS-Plus-TCP/blob/main/MISRA.md#rule-143 */
@@ -2185,55 +1993,7 @@
                         case ipPROTOCOL_ICMP_IPv6:
                             eReturn = prvProcessICMPMessage_IPv6( pxNetworkBuffer );
                             break;
-<<<<<<< HEAD
-                    }
-                }
-            }
-        }
-    }
-
-    return eReturn;
-}
-
-/*-----------------------------------------------------------*/
-
-#if ( ipconfigDRIVER_INCLUDED_RX_IP_CHECKSUM == 1 )
-
-/**
- * @brief Although the driver will take care of checksum calculations, the IP-task
- *        will still check if the length fields are OK.
- *
- * @param[in] pucEthernetBuffer The Ethernet packet received.
- * @param[in] uxBufferLength The total number of bytes received.
- *
- * @return pdPASS when the length fields in the packet OK, pdFAIL when the packet
- *         should be dropped.
- */
-    static BaseType_t xCheckSizeFields( const uint8_t * const pucEthernetBuffer,
-                                        size_t uxBufferLength )
-    {
-        size_t uxLength;
-        const IPPacket_t * pxIPPacket;
-        UBaseType_t uxIPHeaderLength;
-        uint8_t ucProtocol;
-        uint16_t usLength;
-        uint16_t ucVersionHeaderLength;
-        size_t uxMinimumLength;
-        BaseType_t xResult = pdFAIL;
-
-        DEBUG_DECLARE_TRACE_VARIABLE( BaseType_t, xLocation, 0 );
-
-        do
-        {
-            /* Check for minimum packet size: Ethernet header and an IP-header, 34 bytes */
-            if( uxBufferLength < sizeof( IPPacket_t ) )
-            {
-                DEBUG_SET_TRACE_VARIABLE( xLocation, 1 );
-                break;
-            }
-=======
                     #endif /* ( ipconfigUSE_IPv6 != 0 ) */
->>>>>>> 0d64b439
 
                     case ipPROTOCOL_UDP:
                         /* The IP packet contained a UDP frame. */
@@ -2241,13 +2001,8 @@
                         eReturn = prvProcessUDPPacket( pxNetworkBuffer );
                         break;
 
-<<<<<<< HEAD
-            ucVersionHeaderLength = ( uint16_t ) ( ( ucVersionHeaderLength & ( uint8_t ) 0x0FU ) << 2U );
-            uxIPHeaderLength = ( UBaseType_t ) ucVersionHeaderLength;
-=======
                         #if ipconfigUSE_TCP == 1
                             case ipPROTOCOL_TCP:
->>>>>>> 0d64b439
 
                                 if( xProcessReceivedTCPPacket( pxNetworkBuffer ) == pdPASS )
                                 {
