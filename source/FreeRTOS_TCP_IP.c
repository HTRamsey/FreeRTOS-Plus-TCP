/*
 * FreeRTOS+TCP <DEVELOPMENT BRANCH>
 * Copyright (C) 2022 Amazon.com, Inc. or its affiliates.  All Rights Reserved.
 *
 * SPDX-License-Identifier: MIT
 *
 * Permission is hereby granted, free of charge, to any person obtaining a copy of
 * this software and associated documentation files (the "Software"), to deal in
 * the Software without restriction, including without limitation the rights to
 * use, copy, modify, merge, publish, distribute, sublicense, and/or sell copies of
 * the Software, and to permit persons to whom the Software is furnished to do so,
 * subject to the following conditions:
 *
 * The above copyright notice and this permission notice shall be included in all
 * copies or substantial portions of the Software.
 *
 * THE SOFTWARE IS PROVIDED "AS IS", WITHOUT WARRANTY OF ANY KIND, EXPRESS OR
 * IMPLIED, INCLUDING BUT NOT LIMITED TO THE WARRANTIES OF MERCHANTABILITY, FITNESS
 * FOR A PARTICULAR PURPOSE AND NONINFRINGEMENT. IN NO EVENT SHALL THE AUTHORS OR
 * COPYRIGHT HOLDERS BE LIABLE FOR ANY CLAIM, DAMAGES OR OTHER LIABILITY, WHETHER
 * IN AN ACTION OF CONTRACT, TORT OR OTHERWISE, ARISING FROM, OUT OF OR IN
 * CONNECTION WITH THE SOFTWARE OR THE USE OR OTHER DEALINGS IN THE SOFTWARE.
 *
 * http://aws.amazon.com/freertos
 * http://www.FreeRTOS.org
 */

/**
 * @file FreeRTOS_TCP_IP.c
 * @brief Module which handles the TCP connections for FreeRTOS+TCP.
 * It depends on  FreeRTOS_TCP_WIN.c, which handles the TCP windowing
 * schemes.
 *
 * Endianness: in this module all ports and IP addresses are stored in
 * host byte-order, except fields in the IP-packets
 */

/* Standard includes. */
#include <stdint.h>
#include <stdio.h>

/* FreeRTOS includes. */
#include "FreeRTOS.h"
#include "task.h"
#include "queue.h"
#include "semphr.h"

/* FreeRTOS+TCP includes. */
#include "FreeRTOS_IP.h"
#include "FreeRTOS_Sockets.h"
#include "FreeRTOS_IP_Private.h"
#include "FreeRTOS_UDP_IP.h"
#include "FreeRTOS_DHCP.h"
#include "NetworkInterface.h"
#include "NetworkBufferManagement.h"
#include "FreeRTOS_ARP.h"

#include "FreeRTOS_TCP_Reception.h"
#include "FreeRTOS_TCP_Transmission.h"
#include "FreeRTOS_TCP_State_Handling.h"
#include "FreeRTOS_TCP_Utils.h"

/* Just make sure the contents doesn't get compiled if TCP is not enabled. */
#if ipconfigUSE_TCP == 1



/** @brief When closing a socket an event is posted to the Network Event Queue.
 *         If the queue is full, then the event is not posted and the socket
 *         can be orphaned. To prevent this, the below variable is used to keep
 *         track of any socket which needs to be closed. This variable can be
 *         accessed by the IP task only. Thus, preventing any race condition.
 */
    /* MISRA Ref 8.9.1 [File scoped variables] */
    /* More details at: https://github.com/FreeRTOS/FreeRTOS-Plus-TCP/blob/main/MISRA.md#rule-89 */
    /* coverity[misra_c_2012_rule_8_9_violation] */
    static FreeRTOS_Socket_t * xSocketToClose = NULL;

/** @brief When a connection is coming in on a reusable socket, and the
 *         SYN phase times out, the socket must be put back into eTCP_LISTEN
 *         mode, so it can accept a new connection again.
 *         This variable can be accessed by the IP task only. Thus, preventing any
 *         race condition.
 */
    /* MISRA Ref 8.9.1 [File scoped variables] */
    /* More details at: https://github.com/FreeRTOS/FreeRTOS-Plus-TCP/blob/main/MISRA.md#rule-89 */
    /* coverity[misra_c_2012_rule_8_9_violation] */
    _static FreeRTOS_Socket_t * xSocketToListen = NULL;

    #if ( ipconfigHAS_DEBUG_PRINTF != 0 )

/*
 * For logging and debugging: make a string showing the TCP flags.
 */
        const char * prvTCPFlagMeaning( UBaseType_t xFlags );
    #endif /* ipconfigHAS_DEBUG_PRINTF != 0 */


/*-----------------------------------------------------------*/


/** @brief Close the socket another time.
 *
 * @param[in] pxSocket The socket to be checked.
 */
    /* coverity[single_use] */
    void vSocketCloseNextTime( FreeRTOS_Socket_t * pxSocket )
    {
        if( ( xSocketToClose != NULL ) && ( xSocketToClose != pxSocket ) )
        {
            ( void ) vSocketClose( xSocketToClose );
        }

        xSocketToClose = pxSocket;
    }
    /*-----------------------------------------------------------*/

/** @brief Postpone a call to FreeRTOS_listen() to avoid recursive calls.
 *
 * @param[in] pxSocket The socket to be checked.
 */
    /* coverity[single_use] */
    void vSocketListenNextTime( FreeRTOS_Socket_t * pxSocket )
    {
        if( ( xSocketToListen != NULL ) && ( xSocketToListen != pxSocket ) )
        {
            ( void ) FreeRTOS_listen( ( Socket_t ) xSocketToListen, ( BaseType_t ) ( xSocketToListen->u.xTCP.usBacklog ) );
        }

        xSocketToListen = pxSocket;
    }
    /*-----------------------------------------------------------*/

/**
 * @brief As soon as a TCP socket timer expires, this function will be called
 *       (from xTCPTimerCheck). It can send a delayed ACK or new data.
 *
 * @param[in] pxSocket socket to be checked.
 *
 * @return 0 on success, a negative error code on failure. A negative value will be
 *         returned in case the hang-protection has put the socket in a wait-close state.
 *
 * @note Sequence of calling (normally) :
 *   IP-Task:
 *      xTCPTimerCheck()                // Check all sockets ( declared in FreeRTOS_Sockets.c )
 *      xTCPSocketCheck()               // Either send a delayed ACK or call prvTCPSendPacket()
 *      prvTCPSendPacket()              // Either send a SYN or call prvTCPSendRepeated ( regular messages )
 *      prvTCPSendRepeated()            // Send at most 8 messages on a row
 *          prvTCPReturnPacket()        // Prepare for returning
 *          xNetworkInterfaceOutput()   // Sends data to the NIC ( declared in portable/NetworkInterface/xxx )
 */
    BaseType_t xTCPSocketCheck( FreeRTOS_Socket_t * pxSocket )
    {
        BaseType_t xResult = 0;
        BaseType_t xReady = pdFALSE;

        if( ( pxSocket->u.xTCP.eTCPState >= eESTABLISHED ) && ( pxSocket->u.xTCP.txStream != NULL ) )
        {
            /* The API FreeRTOS_send() might have added data to the TX stream.  Add
             * this data to the windowing system so it can be transmitted. */
            prvTCPAddTxData( pxSocket );
        }

        #if ( ipconfigUSE_TCP_WIN == 1 )
            {
                if( pxSocket->u.xTCP.pxAckMessage != NULL )
                {
                    /* The first task of this regular socket check is to send-out delayed
                     * ACK's. */
                    if( pxSocket->u.xTCP.bits.bUserShutdown == pdFALSE_UNSIGNED )
                    {
                        /* Earlier data was received but not yet acknowledged.  This
                         * function is called when the TCP timer for the socket expires, the
                         * ACK may be sent now. */
                        if( pxSocket->u.xTCP.eTCPState != eCLOSED )
                        {
                            if( ( xTCPWindowLoggingLevel > 1 ) && ipconfigTCP_MAY_LOG_PORT( pxSocket->usLocalPort ) )
                            {
                                FreeRTOS_debug_printf( ( "Send[%u->%u] del ACK %u SEQ %u (len %u)\n",
                                                         pxSocket->usLocalPort,
                                                         pxSocket->u.xTCP.usRemotePort,
                                                         ( unsigned ) ( pxSocket->u.xTCP.xTCPWindow.rx.ulCurrentSequenceNumber - pxSocket->u.xTCP.xTCPWindow.rx.ulFirstSequenceNumber ),
                                                         ( unsigned ) ( pxSocket->u.xTCP.xTCPWindow.ulOurSequenceNumber - pxSocket->u.xTCP.xTCPWindow.tx.ulFirstSequenceNumber ),
                                                         ( unsigned ) ( uxIPHeaderSizeSocket( pxSocket ) + ipSIZE_OF_TCP_HEADER ) ) );
                            }

                            prvTCPReturnPacket( pxSocket, pxSocket->u.xTCP.pxAckMessage, uxIPHeaderSizeSocket( pxSocket ) + ipSIZE_OF_TCP_HEADER, ipconfigZERO_COPY_TX_DRIVER );

                            #if ( ipconfigZERO_COPY_TX_DRIVER != 0 )
                                {
                                    /* The ownership has been passed to the SEND routine,
                                     * clear the pointer to it. */
                                    pxSocket->u.xTCP.pxAckMessage = NULL;
                                }
                            #endif /* ipconfigZERO_COPY_TX_DRIVER */
                        }

                        if( prvTCPNextTimeout( pxSocket ) > 1U )
                        {
                            /* Tell the code below that this function is ready. */
                            xReady = pdTRUE;
                        }
                    }
                    else
                    {
                        /* The user wants to perform an active shutdown(), skip sending
                         * the delayed ACK.  The function prvTCPSendPacket() will send the
                         * FIN along with the ACK's. */
                    }

                    if( pxSocket->u.xTCP.pxAckMessage != NULL )
                    {
                        vReleaseNetworkBufferAndDescriptor( pxSocket->u.xTCP.pxAckMessage );
                        pxSocket->u.xTCP.pxAckMessage = NULL;
                    }
                }
            }
        #endif /* ipconfigUSE_TCP_WIN */

        if( xReady == pdFALSE )
        {
            /* The second task of this regular socket check is sending out data. */
            if( ( pxSocket->u.xTCP.eTCPState >= eESTABLISHED ) ||
                ( pxSocket->u.xTCP.eTCPState == eCONNECT_SYN ) )
            {
                ( void ) prvTCPSendPacket( pxSocket );
            }

            /* Set the time-out for the next wakeup for this socket. */
            ( void ) prvTCPNextTimeout( pxSocket );

            #if ( ipconfigTCP_HANG_PROTECTION == 1 )
                {
                    /* In all (non-connected) states in which keep-alive messages can not be sent
                     * the anti-hang protocol will close sockets that are 'hanging'. */
                    xResult = prvTCPStatusAgeCheck( pxSocket );
                }
            #endif
        }

        return xResult;
    }
    /*-----------------------------------------------------------*/

/**
 * @brief 'Touch' the socket to keep it alive/updated.
 *
 * @param[in] pxSocket The socket to be updated.
 *
 * @note This is used for anti-hanging protection and TCP keep-alive messages.
 *       Called in two places: after receiving a packet and after a state change.
 *       The socket's alive timer may be reset.
 */
    void prvTCPTouchSocket( struct xSOCKET * pxSocket )
    {
        #if ( ipconfigTCP_HANG_PROTECTION == 1 )
            {
                pxSocket->u.xTCP.xLastActTime = xTaskGetTickCount();
            }
        #endif

        #if ( ipconfigTCP_KEEP_ALIVE == 1 )
            {
                pxSocket->u.xTCP.bits.bWaitKeepAlive = pdFALSE_UNSIGNED;
                pxSocket->u.xTCP.bits.bSendKeepAlive = pdFALSE_UNSIGNED;
                pxSocket->u.xTCP.ucKeepRepCount = 0U;
                pxSocket->u.xTCP.xLastAliveTime = xTaskGetTickCount();
            }
        #endif

        ( void ) pxSocket;
    }
    /*-----------------------------------------------------------*/

/**
 * @brief Changing to a new state. Centralised here to do specific actions such as
 *        resetting the alive timer, calling the user's OnConnect handler to notify
 *        that a socket has got (dis)connected, and setting bit to unblock a call to
 *        FreeRTOS_select().
 *
 * @param[in] pxSocket The socket whose state we are trying to change.
 * @param[in] eTCPState The state to which we want to change to.
 */
    void vTCPStateChange( FreeRTOS_Socket_t * pxSocket,
                          enum eTCP_STATE eTCPState )
    {
        FreeRTOS_Socket_t * xParent = pxSocket;
        BaseType_t bBefore = tcpNOW_CONNECTED( ( BaseType_t ) pxSocket->u.xTCP.eTCPState ); /* Was it connected ? */
        BaseType_t bAfter = tcpNOW_CONNECTED( ( BaseType_t ) eTCPState );                   /* Is it connected now ? */

        eIPTCPState_t xPreviousState = pxSocket->u.xTCP.eTCPState;

        #if ( ipconfigUSE_CALLBACKS == 1 )
            FreeRTOS_Socket_t * xConnected = NULL;
        #endif

        if( ( ( xPreviousState == eCONNECT_SYN ) ||
              ( xPreviousState == eSYN_FIRST ) ||
              ( xPreviousState == eSYN_RECEIVED ) ) &&
            ( eTCPState == eCLOSE_WAIT ) )
        {
            /* A socket was in the connecting phase but something
             * went wrong and it should be closed. */
            FreeRTOS_debug_printf( ( "Move from %s to %s\n",
                                     FreeRTOS_GetTCPStateName( ( UBaseType_t ) xPreviousState ),
                                     FreeRTOS_GetTCPStateName( eTCPState ) ) );

            /* Set the flag to show that it was connected before and that the
             * status has changed now. This will cause the control flow to go
             * in the below if condition.*/
            bBefore = pdTRUE;
        }

        /* Has the connected status changed? */
        if( bBefore != bAfter )
        {
            /* if bPassQueued is true, this socket is an orphan until it gets connected. */
            if( pxSocket->u.xTCP.bits.bPassQueued != pdFALSE_UNSIGNED )
            {
                /* Find it's parent if the reuse bit is not set. */
                if( pxSocket->u.xTCP.bits.bReuseSocket == pdFALSE_UNSIGNED )
                {
                    xParent = pxSocket->u.xTCP.pxPeerSocket;
                    configASSERT( xParent != NULL );
                }
            }

            /* Is the socket connected now ? */
            if( bAfter != pdFALSE )
            {
                /* if bPassQueued is true, this socket is an orphan until it gets connected. */
                if( pxSocket->u.xTCP.bits.bPassQueued != pdFALSE_UNSIGNED )
                {
                    if( xParent != NULL )
                    {
                        /* The child socket has got connected.  See if the parent
                         * ( the listening socket ) should be signalled, or if a
                         * call-back must be made, in which case 'xConnected' will
                         * be set to the parent socket. */

                        if( xParent->u.xTCP.pxPeerSocket == NULL )
                        {
                            xParent->u.xTCP.pxPeerSocket = pxSocket;
                        }

                        xParent->xEventBits |= ( EventBits_t ) eSOCKET_ACCEPT;

                        #if ( ipconfigSUPPORT_SELECT_FUNCTION == 1 )
                            {
                                /* Library support FreeRTOS_select().  Receiving a new
                                 * connection is being translated as a READ event. */
                                if( ( xParent->xSelectBits & ( ( EventBits_t ) eSELECT_READ ) ) != 0U )
                                {
                                    xParent->xEventBits |= ( ( EventBits_t ) eSELECT_READ ) << SOCKET_EVENT_BIT_COUNT;
                                }
                            }
                        #endif

                        #if ( ipconfigUSE_CALLBACKS == 1 )
                            {
                                if( ( ipconfigIS_VALID_PROG_ADDRESS( xParent->u.xTCP.pxHandleConnected ) ) &&
                                    ( xParent->u.xTCP.bits.bReuseSocket == pdFALSE_UNSIGNED ) )
                                {
                                    /* The listening socket does not become connected itself, in stead
                                     * a child socket is created.
                                     * Postpone a call the OnConnect event until the end of this function. */
                                    xConnected = xParent;
                                }
                            }
                        #endif
                    }

                    /* Don't need to access the parent socket anymore, so the
                     * reference 'pxPeerSocket' may be cleared. */
                    pxSocket->u.xTCP.pxPeerSocket = NULL;
                    pxSocket->u.xTCP.bits.bPassQueued = pdFALSE_UNSIGNED;

                    /* When true, this socket may be returned in a call to accept(). */
                    pxSocket->u.xTCP.bits.bPassAccept = pdTRUE_UNSIGNED;
                }
                else
                {
                    /* An active connect() has succeeded. In this case there is no
                     * ( listening ) parent socket. Signal the now connected socket. */

                    pxSocket->xEventBits |= ( EventBits_t ) eSOCKET_CONNECT;

                    #if ( ipconfigSUPPORT_SELECT_FUNCTION == 1 )
                        {
                            if( ( pxSocket->xSelectBits & ( ( EventBits_t ) eSELECT_WRITE ) ) != 0U )
                            {
                                pxSocket->xEventBits |= ( ( EventBits_t ) eSELECT_WRITE ) << SOCKET_EVENT_BIT_COUNT;
                            }
                        }
                    #endif
                }
            }
            else /* bAfter == pdFALSE, connection is closed. */
            {
                /* Notify/wake-up the socket-owner by setting the event bits. */
                xParent->xEventBits |= ( EventBits_t ) eSOCKET_CLOSED;

                #if ( ipconfigSUPPORT_SELECT_FUNCTION == 1 )
                    {
                        if( ( xParent->xSelectBits & ( EventBits_t ) eSELECT_EXCEPT ) != 0U )
                        {
                            xParent->xEventBits |= ( ( EventBits_t ) eSELECT_EXCEPT ) << SOCKET_EVENT_BIT_COUNT;
                        }
                    }
                #endif
            }

            #if ( ipconfigUSE_CALLBACKS == 1 )
                {
                    if( ( ipconfigIS_VALID_PROG_ADDRESS( pxSocket->u.xTCP.pxHandleConnected ) ) && ( xConnected == NULL ) )
                    {
                        /* The 'connected' state has changed, call the user handler. */
                        xConnected = pxSocket;
                    }
                }
            #endif /* ipconfigUSE_CALLBACKS */

            if( prvTCPSocketIsActive( pxSocket->u.xTCP.eTCPState ) == 0 )
            {
                /* Now the socket isn't in an active state anymore so it
                 * won't need further attention of the IP-task.
                 * Setting time-out to zero means that the socket won't get checked during
                 * timer events. */
                pxSocket->u.xTCP.usTimeout = 0U;
            }
        }

        /* Fill in the new state. */
        pxSocket->u.xTCP.eTCPState = eTCPState;

        if( ( eTCPState == eCLOSED ) ||
            ( eTCPState == eCLOSE_WAIT ) )
        {
            /* Socket goes to status eCLOSED because of a RST.
             * When nobody owns the socket yet, delete it. */
            vTaskSuspendAll();
            {
                if( ( pxSocket->u.xTCP.bits.bPassQueued != pdFALSE_UNSIGNED ) ||
                    ( pxSocket->u.xTCP.bits.bPassAccept != pdFALSE_UNSIGNED ) )
                {
                    if( pxSocket->u.xTCP.bits.bReuseSocket == pdFALSE_UNSIGNED )
                    {
                        pxSocket->u.xTCP.bits.bPassQueued = pdFALSE_UNSIGNED;
                        pxSocket->u.xTCP.bits.bPassAccept = pdFALSE_UNSIGNED;
                    }

<<<<<<< HEAD
                    xTaskResumeAll();
=======
                    ( void ) xTaskResumeAll();
>>>>>>> 0d64b439

                    FreeRTOS_printf( ( "vTCPStateChange: Closing socket\n" ) );

                    if( pxSocket->u.xTCP.bits.bReuseSocket == pdFALSE_UNSIGNED )
                    {
                        configASSERT( xIsCallingFromIPTask() != pdFALSE );
                        vSocketCloseNextTime( pxSocket );
                    }
                }
                else
                {
<<<<<<< HEAD
                    xTaskResumeAll();
=======
                    ( void ) xTaskResumeAll();
>>>>>>> 0d64b439
                }
            }
        }

        if( ( eTCPState == eCLOSE_WAIT ) && ( pxSocket->u.xTCP.bits.bReuseSocket == pdTRUE_UNSIGNED ) )
        {
            switch( xPreviousState )
            {
                case eSYN_FIRST:    /* 3 (server) Just created, must ACK the SYN request */
                case eSYN_RECEIVED: /* 4 (server) waiting for a confirming connection request */
                    FreeRTOS_debug_printf( ( "Restoring a reuse socket port %u\n", pxSocket->usLocalPort ) );

                    /* Go back into listening mode. Set the TCP status to 'eCLOSED',
                     * otherwise FreeRTOS_listen() will refuse the action. */
                    pxSocket->u.xTCP.eTCPState = eCLOSED;

                    /* vSocketListenNextTime() makes sure that FreeRTOS_listen() will be called
                     * before the IP-task handles any new message. */
                    vSocketListenNextTime( pxSocket );
                    break;

                default:
                    /* Nothing to do. */
                    break;
            }
        }

        /* Touch the alive timers because moving to another state. */
        prvTCPTouchSocket( pxSocket );

        #if ( ipconfigHAS_DEBUG_PRINTF == 1 )
            {
                if( ( xTCPWindowLoggingLevel >= 0 ) && ( ipconfigTCP_MAY_LOG_PORT( pxSocket->usLocalPort ) ) )
                {
                    char pcBuffer[ 40 ];

                    switch( pxSocket->bits.bIsIPv6 ) /* LCOV_EXCL_BR_LINE */
                    {
                        #if ( ipconfigUSE_IPv4 != 0 )
                            case pdFALSE_UNSIGNED:
                               {
                                   uint32_t ulIPAddress = FreeRTOS_ntohl( pxSocket->u.xTCP.xRemoteIP.ulIP_IPv4 );
                                   FreeRTOS_inet_ntop( FREERTOS_AF_INET4,
                                                       ( const uint8_t * ) &ulIPAddress,
                                                       pcBuffer,
                                                       sizeof( pcBuffer ) );
                               }
                               break;
                        #endif /* ( ipconfigUSE_IPv4 != 0 ) */

                        #if ( ipconfigUSE_IPv6 != 0 )
                            case pdTRUE_UNSIGNED:
                                FreeRTOS_inet_ntop( FREERTOS_AF_INET6,
                                                    pxSocket->u.xTCP.xRemoteIP.xIP_IPv6.ucBytes,
                                                    pcBuffer,
                                                    sizeof( pcBuffer ) );
                                break;
                        #endif /* ( ipconfigUSE_IPv6 != 0 ) */

                        default:   /* LCOV_EXCL_LINE */
                            /* MISRA 16.4 Compliance */
                            break; /* LCOV_EXCL_LINE */
                    }

                    FreeRTOS_debug_printf( ( "Socket %u -> [%s]:%u State %s->%s\n",
                                             pxSocket->usLocalPort,
                                             pcBuffer,
                                             pxSocket->u.xTCP.usRemotePort,
                                             FreeRTOS_GetTCPStateName( ( UBaseType_t ) xPreviousState ),
                                             FreeRTOS_GetTCPStateName( ( UBaseType_t ) eTCPState ) ) );
                }
            }
        #endif /* ipconfigHAS_DEBUG_PRINTF */

        #if ( ipconfigUSE_CALLBACKS == 1 )
            {
                if( xConnected != NULL )
                {
                    /* The 'connected' state has changed, call the OnConnect handler of the parent. */
                    xConnected->u.xTCP.pxHandleConnected( ( Socket_t ) xConnected, bAfter );
                }
            }
        #endif

        if( xParent != NULL )
        {
            vSocketWakeUpUser( xParent );
        }
    }
    /*-----------------------------------------------------------*/


/**
 * @brief Calculate after how much time this socket needs to be checked again.
 *
 * @param[in] pxSocket The socket to be checked.
 *
 * @return The number of clock ticks before the timer expires.
 */
    TickType_t prvTCPNextTimeout( struct xSOCKET * pxSocket )
    {
        TickType_t ulDelayMs = ( TickType_t ) tcpMAXIMUM_TCP_WAKEUP_TIME_MS;

        if( pxSocket->u.xTCP.eTCPState == eCONNECT_SYN )
        {
            /* The socket is actively connecting to a peer. */
            if( pxSocket->u.xTCP.bits.bConnPrepared != pdFALSE_UNSIGNED )
            {
                /* Ethernet address has been found, use progressive timeout for
                 * active connect(). */
                if( pxSocket->u.xTCP.ucRepCount < 3U )
                {
                    ulDelayMs = ( ( ( uint32_t ) 3000U ) << ( pxSocket->u.xTCP.ucRepCount - 1U ) );
                }
                else
                {
                    ulDelayMs = 11000U;
                }
            }
            else
            {
                /* Still in the ARP phase: check every half second. */
                ulDelayMs = 500U;
            }

            FreeRTOS_debug_printf( ( "Connect[%xip:%u]: next timeout %u: %u ms\n",
                                     ( unsigned ) pxSocket->u.xTCP.xRemoteIP.ulIP_IPv4, pxSocket->u.xTCP.usRemotePort,
                                     pxSocket->u.xTCP.ucRepCount, ( unsigned ) ulDelayMs ) );
            pxSocket->u.xTCP.usTimeout = ( uint16_t ) ipMS_TO_MIN_TICKS( ulDelayMs );
        }
        else if( pxSocket->u.xTCP.usTimeout == 0U )
        {
            /* Let the sliding window mechanism decide what time-out is appropriate. */
            BaseType_t xResult = xTCPWindowTxHasData( &pxSocket->u.xTCP.xTCPWindow, pxSocket->u.xTCP.ulWindowSize, &ulDelayMs );

            if( ulDelayMs == 0U )
            {
                if( xResult != ( BaseType_t ) 0 )
                {
                    ulDelayMs = 1U;
                }
                else
                {
                    ulDelayMs = tcpMAXIMUM_TCP_WAKEUP_TIME_MS;
                }
            }
            else
            {
                /* ulDelayMs contains the time to wait before a re-transmission. */
            }

            pxSocket->u.xTCP.usTimeout = ( uint16_t ) ipMS_TO_MIN_TICKS( ulDelayMs ); /* LCOV_EXCL_BR_LINE ulDelayMs will not be smaller than 1 */
        }
        else
        {
            /* field '.usTimeout' has already been set (by the
             * keep-alive/delayed-ACK mechanism). */
        }

        /* Return the number of clock ticks before the timer expires. */
        return ( TickType_t ) pxSocket->u.xTCP.usTimeout;
    }
    /*-----------------------------------------------------------*/

/**
 * @brief Process the received TCP packet.
 *
 * @param[in] pxDescriptor The descriptor in which the TCP packet is held.
 *
 * @return If the processing of the packet was successful, then pdPASS is returned
 *         or else pdFAIL.
 *
 * @note FreeRTOS_TCP_IP has only 2 public functions, this is the second one:
 *  xProcessReceivedTCPPacket()
 *      prvTCPHandleState()
 *          prvTCPPrepareSend()
 *              prvTCPReturnPacket()
 *              xNetworkInterfaceOutput()  // Sends data to the NIC
 *      prvTCPSendRepeated()
 *          prvTCPReturnPacket()        // Prepare for returning
 *          xNetworkInterfaceOutput()   // Sends data to the NIC
 */
    BaseType_t xProcessReceivedTCPPacket( NetworkBufferDescriptor_t * pxDescriptor )
    {
        /* Function might modify the parameter. */
        const NetworkBufferDescriptor_t * pxNetworkBuffer = pxDescriptor;

<<<<<<< HEAD
        /* Map the buffer onto a ProtocolHeaders_t struct for easy access to the fields. */
        ProtocolHeaders_t * pxProtocolHeaders;
        FreeRTOS_Socket_t * pxSocket;
        uint16_t ucTCPFlags;
        uint32_t ulLocalIP;
        uint16_t usLocalPort;
        uint16_t usRemotePort;
        uint32_t ulRemoteIP;
        uint32_t ulSequenceNumber;
        uint32_t ulAckNumber;
        BaseType_t xResult = pdPASS;

        const IPHeader_t * pxIPHeader;

        configASSERT( pxNetworkBuffer != NULL );
        configASSERT( pxNetworkBuffer->pucEthernetBuffer != NULL );

        /* MISRA Ref 11.3.1 [Misaligned access] */
        /* More details at: https://github.com/FreeRTOS/FreeRTOS-Plus-TCP/blob/main/MISRA.md#rule-113 */
        /* coverity[misra_c_2012_rule_11_3_violation] */
        pxProtocolHeaders = ( ( ProtocolHeaders_t * )
                              &( pxNetworkBuffer->pucEthernetBuffer[ ipSIZE_OF_ETH_HEADER + xIPHeaderSize( pxNetworkBuffer ) ] ) );

        ucTCPFlags = pxProtocolHeaders->xTCPHeader.ucTCPFlags;
        usLocalPort = FreeRTOS_htons( pxProtocolHeaders->xTCPHeader.usDestinationPort );
        usRemotePort = FreeRTOS_htons( pxProtocolHeaders->xTCPHeader.usSourcePort );
        ulSequenceNumber = FreeRTOS_ntohl( pxProtocolHeaders->xTCPHeader.ulSequenceNumber );
        ulAckNumber = FreeRTOS_ntohl( pxProtocolHeaders->xTCPHeader.ulAckNr );

        /* Check for a minimum packet size. */
        if( pxNetworkBuffer->xDataLength < ( ipSIZE_OF_ETH_HEADER + xIPHeaderSize( pxNetworkBuffer ) + ipSIZE_OF_TCP_HEADER ) )
        {
            xResult = pdFAIL;
        }
        else
=======
        configASSERT( pxNetworkBuffer != NULL );
        configASSERT( pxNetworkBuffer->pucEthernetBuffer != NULL );

        BaseType_t xResult;

        /* MISRA Ref 11.3.1 [Misaligned access] */
        /* More details at: https://github.com/FreeRTOS/FreeRTOS-Plus-TCP/blob/main/MISRA.md#rule-113 */
        /* coverity[misra_c_2012_rule_11_3_violation] */
        switch( ( ( const EthernetHeader_t * ) pxNetworkBuffer->pucEthernetBuffer )->usFrameType )
>>>>>>> 0d64b439
        {
            #if ( ipconfigUSE_IPv4 != 0 )
                case ipIPv4_FRAME_TYPE:
                    xResult = xProcessReceivedTCPPacket_IPV4( pxDescriptor );
                    break;
            #endif /* ( ipconfigUSE_IPv4 != 0 ) */

            #if ( ipconfigUSE_IPv6 != 0 )
                case ipIPv6_FRAME_TYPE:
                    xResult = xProcessReceivedTCPPacket_IPV6( pxDescriptor );
                    break;
            #endif /* ( ipconfigUSE_IPv6 != 0 ) */

            default:
                /* Shouldn't reach here */
                xResult = pdFAIL;
                break;
        }

        return xResult;
    }
    /*-----------------------------------------------------------*/


/**
 * @brief In the API accept(), the user asks is there is a new client? As API's can
 *        not walk through the xBoundTCPSocketsList the IP-task will do this.
 *
 * @param[in] pxSocket The socket for which the bound socket list will be iterated.
 *
 * @return if there is a new client, then pdTRUE is returned or else, pdFALSE.
 */
    BaseType_t xTCPCheckNewClient( FreeRTOS_Socket_t * pxSocket )
    {
        TickType_t uxLocalPort = ( TickType_t ) FreeRTOS_htons( pxSocket->usLocalPort );
        const ListItem_t * pxIterator;
        FreeRTOS_Socket_t * pxFound;
        BaseType_t xResult = pdFALSE;

        /* MISRA Ref 11.3.1 [Misaligned access] */
        /* More details at: https://github.com/FreeRTOS/FreeRTOS-Plus-TCP/blob/main/MISRA.md#rule-113 */
        /* coverity[misra_c_2012_rule_11_3_violation] */
        const ListItem_t * pxEndTCP = ( ( const ListItem_t * ) &( xBoundTCPSocketsList.xListEnd ) );

        /* Here xBoundTCPSocketsList can be accessed safely IP-task is the only one
         * who has access. */
        for( pxIterator = ( const ListItem_t * ) listGET_HEAD_ENTRY( &xBoundTCPSocketsList );
             pxIterator != pxEndTCP;
             pxIterator = ( const ListItem_t * ) listGET_NEXT( pxIterator ) )
        {
            if( listGET_LIST_ITEM_VALUE( pxIterator ) == ( configLIST_VOLATILE TickType_t ) uxLocalPort )
            {
                pxFound = ( ( FreeRTOS_Socket_t * ) listGET_LIST_ITEM_OWNER( pxIterator ) );

                if( ( pxFound->ucProtocol == ( uint8_t ) FREERTOS_IPPROTO_TCP ) && ( pxFound->u.xTCP.bits.bPassAccept != pdFALSE_UNSIGNED ) )
                {
                    pxSocket->u.xTCP.pxPeerSocket = pxFound;
                    FreeRTOS_debug_printf( ( "xTCPCheckNewClient[0]: client on port %u\n", pxSocket->usLocalPort ) );
                    xResult = pdTRUE;
                    break;
                }
            }
        }

        return xResult;
    }
    /*-----------------------------------------------------------*/


#endif /* ipconfigUSE_TCP == 1 */

/* Provide access to private members for testing. */
#ifdef FREERTOS_ENABLE_UNIT_TESTS
    #include "freertos_tcp_test_access_tcp_define.h"
#endif

/* Provide access to private members for verification. */
#ifdef FREERTOS_TCP_ENABLE_VERIFICATION
    #include "aws_freertos_tcp_verification_access_tcp_define.h"
#endif<|MERGE_RESOLUTION|>--- conflicted
+++ resolved
@@ -449,11 +449,7 @@
                         pxSocket->u.xTCP.bits.bPassAccept = pdFALSE_UNSIGNED;
                     }
 
-<<<<<<< HEAD
-                    xTaskResumeAll();
-=======
                     ( void ) xTaskResumeAll();
->>>>>>> 0d64b439
 
                     FreeRTOS_printf( ( "vTCPStateChange: Closing socket\n" ) );
 
@@ -465,11 +461,7 @@
                 }
                 else
                 {
-<<<<<<< HEAD
-                    xTaskResumeAll();
-=======
                     ( void ) xTaskResumeAll();
->>>>>>> 0d64b439
                 }
             }
         }
@@ -657,43 +649,6 @@
         /* Function might modify the parameter. */
         const NetworkBufferDescriptor_t * pxNetworkBuffer = pxDescriptor;
 
-<<<<<<< HEAD
-        /* Map the buffer onto a ProtocolHeaders_t struct for easy access to the fields. */
-        ProtocolHeaders_t * pxProtocolHeaders;
-        FreeRTOS_Socket_t * pxSocket;
-        uint16_t ucTCPFlags;
-        uint32_t ulLocalIP;
-        uint16_t usLocalPort;
-        uint16_t usRemotePort;
-        uint32_t ulRemoteIP;
-        uint32_t ulSequenceNumber;
-        uint32_t ulAckNumber;
-        BaseType_t xResult = pdPASS;
-
-        const IPHeader_t * pxIPHeader;
-
-        configASSERT( pxNetworkBuffer != NULL );
-        configASSERT( pxNetworkBuffer->pucEthernetBuffer != NULL );
-
-        /* MISRA Ref 11.3.1 [Misaligned access] */
-        /* More details at: https://github.com/FreeRTOS/FreeRTOS-Plus-TCP/blob/main/MISRA.md#rule-113 */
-        /* coverity[misra_c_2012_rule_11_3_violation] */
-        pxProtocolHeaders = ( ( ProtocolHeaders_t * )
-                              &( pxNetworkBuffer->pucEthernetBuffer[ ipSIZE_OF_ETH_HEADER + xIPHeaderSize( pxNetworkBuffer ) ] ) );
-
-        ucTCPFlags = pxProtocolHeaders->xTCPHeader.ucTCPFlags;
-        usLocalPort = FreeRTOS_htons( pxProtocolHeaders->xTCPHeader.usDestinationPort );
-        usRemotePort = FreeRTOS_htons( pxProtocolHeaders->xTCPHeader.usSourcePort );
-        ulSequenceNumber = FreeRTOS_ntohl( pxProtocolHeaders->xTCPHeader.ulSequenceNumber );
-        ulAckNumber = FreeRTOS_ntohl( pxProtocolHeaders->xTCPHeader.ulAckNr );
-
-        /* Check for a minimum packet size. */
-        if( pxNetworkBuffer->xDataLength < ( ipSIZE_OF_ETH_HEADER + xIPHeaderSize( pxNetworkBuffer ) + ipSIZE_OF_TCP_HEADER ) )
-        {
-            xResult = pdFAIL;
-        }
-        else
-=======
         configASSERT( pxNetworkBuffer != NULL );
         configASSERT( pxNetworkBuffer->pucEthernetBuffer != NULL );
 
@@ -703,7 +658,6 @@
         /* More details at: https://github.com/FreeRTOS/FreeRTOS-Plus-TCP/blob/main/MISRA.md#rule-113 */
         /* coverity[misra_c_2012_rule_11_3_violation] */
         switch( ( ( const EthernetHeader_t * ) pxNetworkBuffer->pucEthernetBuffer )->usFrameType )
->>>>>>> 0d64b439
         {
             #if ( ipconfigUSE_IPv4 != 0 )
                 case ipIPv4_FRAME_TYPE:
