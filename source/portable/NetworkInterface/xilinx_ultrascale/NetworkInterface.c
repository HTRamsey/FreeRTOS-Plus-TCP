--- conflicted
+++ resolved
@@ -70,20 +70,10 @@
         #define USE_JUMBO_FRAMES    1
     #endif
 
-<<<<<<< HEAD
     #if ( USE_JUMBO_FRAMES == 1 )
         #define niBUFFER_1_PACKET_SIZE    10240
     #endif
 #endif /* if 0 */
-=======
-/* The size of each buffer when BufferAllocation_1 is used:
- * https://freertos.org/Documentation/03-Libraries/02-FreeRTOS-plus/02-FreeRTOS-plus-TCP/05-Buffer-management */
-#if ( USE_JUMBO_FRAMES == 1 )
-    #define niBUFFER_1_PACKET_SIZE    10240
-#else
-    #define niBUFFER_1_PACKET_SIZE    1536
-#endif
->>>>>>> 1599660a
 
 /* Naming and numbering of PHY registers. */
 #define PHY_REG_01_BMSR    0x01         /* Basic mode status register */
@@ -316,18 +306,6 @@
                 break;
             }
 
-<<<<<<< HEAD
-            /* _HT_ : the use of jumbo frames has not been tested sufficiently yet. */
-            #if 0
-                if( pxEMAC_PS->Version > 2 )
-                {
-                    #if ( USE_JUMBO_FRAMES == 1 )
-                        /* Enable jumbo frames for zynqmp */
-                        XEmacPs_SetOptions( pxEMAC_PS, XEMACPS_JUMBO_ENABLE_OPTION );
-                    #endif
-                }
-            #endif
-=======
             pxEndPoint = FreeRTOS_FirstEndPoint( pxInterface );
             configASSERT( pxEndPoint != NULL );
 
@@ -389,7 +367,6 @@
                 }
             }
             #endif /* ( ipconfigIS_ENABLED( ipconfigUSE_IPv6 ) ) */
->>>>>>> 1599660a
 
             /* allow reception of multicast addresses programmed into hash (LLMNR or mDNS) */
             XEmacPs_SetOptions( pxEMAC_PS, XEMACPS_MULTICAST_OPTION );
