--- conflicted
+++ resolved
@@ -63,13 +63,6 @@
 
 #define niBMSR_LINK_STATUS                  0x0004uL
 
-<<<<<<< HEAD
-=======
-/* The size of each buffer when BufferAllocation_1 is used:
- * https://freertos.org/Documentation/03-Libraries/02-FreeRTOS-plus/02-FreeRTOS-plus-TCP/05-Buffer-management */
-#define niBUFFER_1_PACKET_SIZE              1536
-
->>>>>>> 1599660a
 /* Naming and numbering of PHY registers. */
 #define PHY_REG_01_BMSR                     0x01 /* Basic mode status register */
 
